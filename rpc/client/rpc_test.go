package client_test

import (
	"context"
	"encoding/base64"
	"fmt"
	"math"
	"net/http"
	"strings"
	"sync"
	"testing"
	"time"

	"github.com/stretchr/testify/assert"
	"github.com/stretchr/testify/require"

	abci "github.com/tendermint/tendermint/abci/types"
	cmtjson "github.com/tendermint/tendermint/libs/json"
	"github.com/tendermint/tendermint/libs/log"
	cmtmath "github.com/tendermint/tendermint/libs/math"
	mempl "github.com/tendermint/tendermint/mempool"
	"github.com/tendermint/tendermint/rpc/client"
	rpchttp "github.com/tendermint/tendermint/rpc/client/http"
	rpclocal "github.com/tendermint/tendermint/rpc/client/local"
	ctypes "github.com/tendermint/tendermint/rpc/core/types"
	rpcclient "github.com/tendermint/tendermint/rpc/jsonrpc/client"
	rpctest "github.com/tendermint/tendermint/rpc/test"
	"github.com/tendermint/tendermint/types"
)

var (
	ctx = context.Background()
)

func getHTTPClient() *rpchttp.HTTP {
	rpcAddr := rpctest.GetConfig().RPC.ListenAddress
	c, err := rpchttp.New(rpcAddr, "/websocket")
	if err != nil {
		panic(err)
	}
	c.SetLogger(log.TestingLogger())
	return c
}

func getHTTPClientWithTimeout(timeout uint) *rpchttp.HTTP {
	rpcAddr := rpctest.GetConfig().RPC.ListenAddress
	c, err := rpchttp.NewWithTimeout(rpcAddr, "/websocket", timeout)
	if err != nil {
		panic(err)
	}
	c.SetLogger(log.TestingLogger())
	return c
}

func getLocalClient() *rpclocal.Local {
	return rpclocal.New(node)
}

// GetClients returns a slice of clients for table-driven tests
func GetClients() []client.Client {
	return []client.Client{
		getHTTPClient(),
		getLocalClient(),
	}
}

func TestNilCustomHTTPClient(t *testing.T) {
	require.Panics(t, func() {
		_, _ = rpchttp.NewWithClient("http://example.com", "/websocket", nil)
	})
	require.Panics(t, func() {
		_, _ = rpcclient.NewWithHTTPClient("http://example.com", nil)
	})
}

func TestCustomHTTPClient(t *testing.T) {
	remote := rpctest.GetConfig().RPC.ListenAddress
	c, err := rpchttp.NewWithClient(remote, "/websocket", http.DefaultClient)
	require.Nil(t, err)
	status, err := c.Status(context.Background())
	require.NoError(t, err)
	require.NotNil(t, status)
}

func TestCorsEnabled(t *testing.T) {
	origin := rpctest.GetConfig().RPC.CORSAllowedOrigins[0]
	remote := strings.ReplaceAll(rpctest.GetConfig().RPC.ListenAddress, "tcp", "http")

	req, err := http.NewRequest("GET", remote, nil)
	require.Nil(t, err, "%+v", err)
	req.Header.Set("Origin", origin)
	c := &http.Client{}
	resp, err := c.Do(req)
	require.Nil(t, err, "%+v", err)
	defer resp.Body.Close()

	assert.Equal(t, resp.Header.Get("Access-Control-Allow-Origin"), origin)
}

// Make sure status is correct (we connect properly)
func TestStatus(t *testing.T) {
	for i, c := range GetClients() {
		moniker := rpctest.GetConfig().Moniker
		status, err := c.Status(context.Background())
		require.Nil(t, err, "%d: %+v", i, err)
		assert.Equal(t, moniker, status.NodeInfo.Moniker)
	}
}

// Make sure info is correct (we connect properly)
func TestInfo(t *testing.T) {
	for i, c := range GetClients() {
		// status, err := c.Status()
		// require.Nil(t, err, "%+v", err)
		info, err := c.ABCIInfo(context.Background())
		require.Nil(t, err, "%d: %+v", i, err)
		// TODO: this is not correct - fix merkleeyes!
		// assert.EqualValues(t, status.SyncInfo.LatestBlockHeight, info.Response.LastBlockHeight)
		assert.True(t, strings.Contains(info.Response.Data, "size"))
	}
}

func TestNetInfo(t *testing.T) {
	for i, c := range GetClients() {
		nc, ok := c.(client.NetworkClient)
		require.True(t, ok, "%d", i)
		netinfo, err := nc.NetInfo(context.Background())
		require.Nil(t, err, "%d: %+v", i, err)
		assert.True(t, netinfo.Listening)
		assert.Equal(t, 0, len(netinfo.Peers))
	}
}

func TestDumpConsensusState(t *testing.T) {
	for i, c := range GetClients() {
		// FIXME: fix server so it doesn't panic on invalid input
		nc, ok := c.(client.NetworkClient)
		require.True(t, ok, "%d", i)
		cons, err := nc.DumpConsensusState(context.Background())
		require.Nil(t, err, "%d: %+v", i, err)
		assert.NotEmpty(t, cons.RoundState)
		assert.Empty(t, cons.Peers)
	}
}

func TestConsensusState(t *testing.T) {
	for i, c := range GetClients() {
		// FIXME: fix server so it doesn't panic on invalid input
		nc, ok := c.(client.NetworkClient)
		require.True(t, ok, "%d", i)
		cons, err := nc.ConsensusState(context.Background())
		require.Nil(t, err, "%d: %+v", i, err)
		assert.NotEmpty(t, cons.RoundState)
	}
}

func TestHealth(t *testing.T) {
	for i, c := range GetClients() {
		nc, ok := c.(client.NetworkClient)
		require.True(t, ok, "%d", i)
		_, err := nc.Health(context.Background())
		require.Nil(t, err, "%d: %+v", i, err)
	}
}

func TestGenesisAndValidators(t *testing.T) {
	for i, c := range GetClients() {

		// make sure this is the right genesis file
		gen, err := c.Genesis(context.Background())
		require.Nil(t, err, "%d: %+v", i, err)
		// get the genesis validator
		require.Equal(t, 1, len(gen.Genesis.Validators))
		gval := gen.Genesis.Validators[0]

		// get the current validators
		h := int64(1)
		vals, err := c.Validators(context.Background(), &h, nil, nil)
		require.Nil(t, err, "%d: %+v", i, err)
		require.Equal(t, 1, len(vals.Validators))
		require.Equal(t, 1, vals.Count)
		require.Equal(t, 1, vals.Total)
		val := vals.Validators[0]

		// make sure the current set is also the genesis set
		assert.Equal(t, gval.Power, val.VotingPower)
		assert.Equal(t, gval.PubKey, val.PubKey)
	}
}

func TestGenesisChunked(t *testing.T) {
	ctx, cancel := context.WithCancel(context.Background())
	defer cancel()

	for _, c := range GetClients() {
		first, err := c.GenesisChunked(ctx, 0)
		require.NoError(t, err)

		decoded := make([]string, 0, first.TotalChunks)
		for i := 0; i < first.TotalChunks; i++ {
			chunk, err := c.GenesisChunked(ctx, uint(i))
			require.NoError(t, err)
			data, err := base64.StdEncoding.DecodeString(chunk.Data)
			require.NoError(t, err)
			decoded = append(decoded, string(data))

		}
		doc := []byte(strings.Join(decoded, ""))

		var out types.GenesisDoc
		require.NoError(t, cmtjson.Unmarshal(doc, &out),
			"first: %+v, doc: %s", first, string(doc))
	}
}

func TestABCIQuery(t *testing.T) {
	for i, c := range GetClients() {
		// write something
		k, v, tx := MakeTxKV()
		bres, err := c.BroadcastTxCommit(context.Background(), tx)
		require.Nil(t, err, "%d: %+v", i, err)
		apph := bres.Height + 1 // this is where the tx will be applied to the state

		// wait before querying
		err = client.WaitForHeight(c, apph, nil)
		require.NoError(t, err)
		res, err := c.ABCIQuery(context.Background(), "/key", k)
		qres := res.Response
		if assert.Nil(t, err) && assert.True(t, qres.IsOK()) {
			assert.EqualValues(t, v, qres.Value)
		}
	}
}

// Make some app checks
func TestAppCalls(t *testing.T) {
	assert, require := assert.New(t), require.New(t)
	for i, c := range GetClients() {

		// get an offset of height to avoid racing and guessing
		s, err := c.Status(context.Background())
		require.NoError(err)
		// sh is start height or status height
		sh := s.SyncInfo.LatestBlockHeight

		// look for the future
		h := sh + 20
		_, err = c.Block(context.Background(), &h)
		require.Error(err) // no block yet

		// write something
		k, v, tx := MakeTxKV()
		bres, err := c.BroadcastTxCommit(context.Background(), tx)
		require.NoError(err)
		require.True(bres.DeliverTx.IsOK())
		txh := bres.Height
		apph := txh + 1 // this is where the tx will be applied to the state

		// wait before querying
		err = client.WaitForHeight(c, apph, nil)
		require.NoError(err)

		_qres, err := c.ABCIQueryWithOptions(context.Background(), "/key", k, client.ABCIQueryOptions{Prove: false})
		require.NoError(err)
		qres := _qres.Response
		if assert.True(qres.IsOK()) {
			assert.Equal(k, qres.Key)
			assert.EqualValues(v, qres.Value)
		}

		// make sure we can lookup the tx with proof
		ptx, err := c.Tx(context.Background(), bres.Hash, true)
		require.NoError(err)
		assert.EqualValues(txh, ptx.Height)
		assert.EqualValues(tx, ptx.Tx)

		// and we can even check the block is added
		block, err := c.Block(context.Background(), &apph)
		require.NoError(err)
		appHash := block.Block.Header.AppHash
		assert.True(len(appHash) > 0)
		assert.EqualValues(apph, block.Block.Header.Height)

		blockByHash, err := c.BlockByHash(context.Background(), block.BlockID.Hash)
		require.NoError(err)
		require.Equal(block, blockByHash)

		// now check the results
		blockResults, err := c.BlockResults(context.Background(), &txh)
		require.Nil(err, "%d: %+v", i, err)
		assert.Equal(txh, blockResults.Height)
		if assert.Equal(1, len(blockResults.TxsResults)) {
			// check success code
			assert.EqualValues(0, blockResults.TxsResults[0].Code)
		}

		// check blockchain info, now that we know there is info
		info, err := c.BlockchainInfo(context.Background(), apph, apph)
		require.NoError(err)
		assert.True(info.LastHeight >= apph)
		if assert.Equal(1, len(info.BlockMetas)) {
			lastMeta := info.BlockMetas[0]
			assert.EqualValues(apph, lastMeta.Header.Height)
			blockData := block.Block
			assert.Equal(blockData.Header.AppHash, lastMeta.Header.AppHash)
			assert.Equal(block.BlockID, lastMeta.BlockID)
		}

		// and get the corresponding commit with the same apphash
		commit, err := c.Commit(context.Background(), &apph)
		require.NoError(err)
		cappHash := commit.Header.AppHash
		assert.Equal(appHash, cappHash)
		assert.NotNil(commit.Commit)

		// compare the commits (note Commit(2) has commit from Block(3))
		h = apph - 1
		commit2, err := c.Commit(context.Background(), &h)
		require.NoError(err)
		assert.Equal(block.Block.LastCommitHash, commit2.Commit.Hash())

		// and we got a proof that works!
		_pres, err := c.ABCIQueryWithOptions(context.Background(), "/key", k, client.ABCIQueryOptions{Prove: true})
		require.NoError(err)
		pres := _pres.Response
		assert.True(pres.IsOK())

		// XXX Test proof
	}
}

func TestBroadcastTxSync(t *testing.T) {
	require := require.New(t)

	// TODO (melekes): use mempool which is set on RPC rather than getting it from node
	mempool := node.Mempool()
	initMempoolSize := mempool.Size()

	for i, c := range GetClients() {
		_, _, tx := MakeTxKV()
		bres, err := c.BroadcastTxSync(context.Background(), tx)
		require.Nil(err, "%d: %+v", i, err)
		require.Equal(bres.Code, abci.CodeTypeOK) // FIXME

		require.Equal(initMempoolSize+1, mempool.Size())

		txs := mempool.ReapMaxTxs(len(tx))
		require.EqualValues(tx, txs[0])
		mempool.Flush()
	}
}

func TestBroadcastTxCommit(t *testing.T) {
	require := require.New(t)

	mempool := node.Mempool()
	for i, c := range GetClients() {
		_, _, tx := MakeTxKV()
		bres, err := c.BroadcastTxCommit(context.Background(), tx)
		require.Nil(err, "%d: %+v", i, err)
		require.True(bres.CheckTx.IsOK())
		require.True(bres.DeliverTx.IsOK())

		require.Equal(0, mempool.Size())
	}
}

func TestUnconfirmedTxs(t *testing.T) {
	_, _, tx := MakeTxKV()

	ch := make(chan *abci.Response, 1)
	mempool := node.Mempool()
	err := mempool.CheckTx(tx, func(resp *abci.Response) { ch <- resp }, mempl.TxInfo{})
	require.NoError(t, err)

	// wait for tx to arrive in mempoool.
	select {
	case <-ch:
	case <-time.After(5 * time.Second):
		t.Error("Timed out waiting for CheckTx callback")
	}

	for _, c := range GetClients() {
		mc := c.(client.MempoolClient)
		limit := 1
		res, err := mc.UnconfirmedTxs(context.Background(), &limit)
		require.NoError(t, err)

		assert.Equal(t, 1, res.Count)
		assert.Equal(t, 1, res.Total)
		assert.Equal(t, mempool.SizeBytes(), res.TotalBytes)
		assert.Exactly(t, types.Txs{tx}, types.Txs(res.Txs))
	}

	mempool.Flush()
}

func TestNumUnconfirmedTxs(t *testing.T) {
	_, _, tx := MakeTxKV()

	ch := make(chan *abci.Response, 1)
	mempool := node.Mempool()
	err := mempool.CheckTx(tx, func(resp *abci.Response) { ch <- resp }, mempl.TxInfo{})
	require.NoError(t, err)

	// wait for tx to arrive in mempoool.
	select {
	case <-ch:
	case <-time.After(5 * time.Second):
		t.Error("Timed out waiting for CheckTx callback")
	}

	mempoolSize := mempool.Size()
	for i, c := range GetClients() {
		mc, ok := c.(client.MempoolClient)
		require.True(t, ok, "%d", i)
		res, err := mc.NumUnconfirmedTxs(context.Background())
		require.Nil(t, err, "%d: %+v", i, err)

		assert.Equal(t, mempoolSize, res.Count)
		assert.Equal(t, mempoolSize, res.Total)
		assert.Equal(t, mempool.SizeBytes(), res.TotalBytes)
	}

	mempool.Flush()
}

func TestCheckTx(t *testing.T) {
	mempool := node.Mempool()

	for _, c := range GetClients() {
		_, _, tx := MakeTxKV()

		res, err := c.CheckTx(context.Background(), tx)
		require.NoError(t, err)
		assert.Equal(t, abci.CodeTypeOK, res.Code)

		assert.Equal(t, 0, mempool.Size(), "mempool must be empty")
	}
}

func TestTx(t *testing.T) {
	// first we broadcast a tx
	c := getHTTPClient()
	_, _, tx := MakeTxKV()
	bres, err := c.BroadcastTxCommit(context.Background(), tx)
	require.Nil(t, err, "%+v", err)

	txHeight := bres.Height
	txHash := bres.Hash

	anotherTxHash := types.Tx("a different tx").Hash()

	cases := []struct {
		valid bool
		prove bool
		hash  []byte
	}{
		// only valid if correct hash provided
		{true, false, txHash},
		{true, true, txHash},
		{false, false, anotherTxHash},
		{false, true, anotherTxHash},
		{false, false, nil},
		{false, true, nil},
	}

	for i, c := range GetClients() {
		for j, tc := range cases {
			t.Logf("client %d, case %d", i, j)

			// now we query for the tx.
			// since there's only one tx, we know index=0.
			ptx, err := c.Tx(context.Background(), tc.hash, tc.prove)

			if !tc.valid {
				require.NotNil(t, err)
			} else {
				require.Nil(t, err, "%+v", err)
				assert.EqualValues(t, txHeight, ptx.Height)
				assert.EqualValues(t, tx, ptx.Tx)
				assert.Zero(t, ptx.Index)
				assert.True(t, ptx.TxResult.IsOK())
				assert.EqualValues(t, txHash, ptx.Hash)
			}
		}
	}
}

func TestTxSearchWithTimeout(t *testing.T) {
	// Get a client with a time-out of 10 secs.
	timeoutClient := getHTTPClientWithTimeout(10)

	_, _, tx := MakeTxKV()
	_, err := timeoutClient.BroadcastTxCommit(context.Background(), tx)
	require.NoError(t, err)

	// query using a compositeKey (see kvstore application)
	result, err := timeoutClient.TxSearch(context.Background(), "app.creator='Cosmoshi Netowoko'", false, nil, nil, "asc")
	require.Nil(t, err)
	require.Greater(t, len(result.Txs), 0, "expected a lot of transactions")
}

// This test does nothing if we do not call app.SetGenBlockEvents() within main_test.go
// It will nevertheless pass as there are no events being generated.
func TestBlockSearch(t *testing.T) {
	c := getHTTPClient()

	// first we broadcast a few txs
	for i := 0; i < 10; i++ {
		_, _, tx := MakeTxKV()

		_, err := c.BroadcastTxCommit(context.Background(), tx)
		require.NoError(t, err)
	}
	require.NoError(t, client.WaitForHeight(c, 5, nil))
<<<<<<< HEAD
	// This cannot test match_events as it calls the client BlockSearch function directly
	// It is the RPC request handler that processes the match_event
	result, err := c.BlockSearch(context.Background(), "begin_event.foo = 100 AND begin_event.bar = 300", nil, nil, "asc")
	require.NoError(t, err)
	blockCount := len(result.Blocks)
=======
	result, err := c.BlockSearch(context.Background(), "begin_event.foo = 100", nil, nil, "asc")
	require.NoError(t, err)
	blockCount := len(result.Blocks)
	// if we generate block events within the test (by uncommenting
	// the code in line main_test.go:L23) then we expect len(result.Blocks)
	// to be at least 5
	// require.GreaterOrEqual(t, blockCount, 5)

	// otherwise it is 0
>>>>>>> 45e98ef8
	require.Equal(t, blockCount, 0)

}
func TestTxSearch(t *testing.T) {
	c := getHTTPClient()

	// first we broadcast a few txs
	for i := 0; i < 10; i++ {
		_, _, tx := MakeTxKV()
		_, err := c.BroadcastTxCommit(context.Background(), tx)
		require.NoError(t, err)
	}

	// since we're not using an isolated test server, we'll have lingering transactions
	// from other tests as well
	result, err := c.TxSearch(context.Background(), "tx.height >= 0", true, nil, nil, "asc")
	require.NoError(t, err)
	txCount := len(result.Txs)

	// pick out the last tx to have something to search for in tests
	find := result.Txs[len(result.Txs)-1]
	anotherTxHash := types.Tx("a different tx").Hash()

	for _, c := range GetClients() {

		// now we query for the tx.
		result, err := c.TxSearch(context.Background(), fmt.Sprintf("tx.hash='%v'", find.Hash), true, nil, nil, "asc")
		require.Nil(t, err)
		require.Len(t, result.Txs, 1)
		require.Equal(t, find.Hash, result.Txs[0].Hash)

		ptx := result.Txs[0]
		assert.EqualValues(t, find.Height, ptx.Height)
		assert.EqualValues(t, find.Tx, ptx.Tx)
		assert.Zero(t, ptx.Index)
		assert.True(t, ptx.TxResult.IsOK())
		assert.EqualValues(t, find.Hash, ptx.Hash)

		// query by height
		result, err = c.TxSearch(context.Background(), fmt.Sprintf("tx.height=%d", find.Height), true, nil, nil, "asc")
		require.Nil(t, err)
		require.Len(t, result.Txs, 1)

		// query for non existing tx
		result, err = c.TxSearch(context.Background(), fmt.Sprintf("tx.hash='%X'", anotherTxHash), false, nil, nil, "asc")
		require.Nil(t, err)
		require.Len(t, result.Txs, 0)

		// query using a compositeKey (see kvstore application)
		result, err = c.TxSearch(context.Background(), "app.creator='Cosmoshi Netowoko'", false, nil, nil, "asc")
		require.Nil(t, err)
		require.Greater(t, len(result.Txs), 0, "expected a lot of transactions")

		// query using an index key
		result, err = c.TxSearch(context.Background(), "app.index_key='index is working'", false, nil, nil, "asc")
		require.Nil(t, err)
		require.Greater(t, len(result.Txs), 0, "expected a lot of transactions")

		// query using an noindex key
		result, err = c.TxSearch(context.Background(), "app.noindex_key='index is working'", false, nil, nil, "asc")
		require.Nil(t, err)
		require.Equal(t, len(result.Txs), 0, "expected a lot of transactions")

		// query using a compositeKey (see kvstore application) and height
		result, err = c.TxSearch(context.Background(),
			"app.creator='Cosmoshi Netowoko' AND tx.height<10000", true, nil, nil, "asc")
		require.Nil(t, err)
		require.Greater(t, len(result.Txs), 0, "expected a lot of transactions")

		// query a non existing tx with page 1 and txsPerPage 1
		perPage := 1
		result, err = c.TxSearch(context.Background(), "app.creator='Cosmoshi Neetowoko'", true, nil, &perPage, "asc")
		require.Nil(t, err)
		require.Len(t, result.Txs, 0)

		// check sorting
		result, err = c.TxSearch(context.Background(), "tx.height >= 1", false, nil, nil, "asc")
		require.Nil(t, err)
		for k := 0; k < len(result.Txs)-1; k++ {
			require.LessOrEqual(t, result.Txs[k].Height, result.Txs[k+1].Height)
			require.LessOrEqual(t, result.Txs[k].Index, result.Txs[k+1].Index)
		}

		result, err = c.TxSearch(context.Background(), "tx.height >= 1", false, nil, nil, "desc")
		require.Nil(t, err)
		for k := 0; k < len(result.Txs)-1; k++ {
			require.GreaterOrEqual(t, result.Txs[k].Height, result.Txs[k+1].Height)
			require.GreaterOrEqual(t, result.Txs[k].Index, result.Txs[k+1].Index)
		}
		// check pagination
		perPage = 3
		var (
			seen      = map[int64]bool{}
			maxHeight int64
			pages     = int(math.Ceil(float64(txCount) / float64(perPage)))
		)

		totalTx := 0
		for page := 1; page <= pages; page++ {
			page := page
			result, err := c.TxSearch(context.Background(), "tx.height >= 1", true, &page, &perPage, "asc")
			require.NoError(t, err)
			if page < pages {
				require.Len(t, result.Txs, perPage)
			} else {
				require.LessOrEqual(t, len(result.Txs), perPage)
			}
			totalTx = totalTx + len(result.Txs)
			for _, tx := range result.Txs {
				require.False(t, seen[tx.Height],
					"Found duplicate height %v in page %v", tx.Height, page)
				require.Greater(t, tx.Height, maxHeight,
					"Found decreasing height %v (max seen %v) in page %v", tx.Height, maxHeight, page)
				seen[tx.Height] = true
				maxHeight = tx.Height
			}
		}
		require.Equal(t, txCount, totalTx)
		require.Len(t, seen, txCount)
	}
}

func TestDataCommitment(t *testing.T) {
	c := getHTTPClient()

	// first we broadcast a few tx
	expectedHeight := int64(3)
	var bres *ctypes.ResultBroadcastTxCommit
	var err error
	for i := int64(0); i < expectedHeight; i++ {
		_, _, tx := MakeTxKV()
		bres, err = c.BroadcastTxCommit(context.Background(), tx)
		require.Nil(t, err, "%+v when submitting tx %d", err, i)
	}

	// check if height >= 3
	actualHeight := bres.Height
	require.LessOrEqual(t, expectedHeight, actualHeight, "couldn't create enough blocks for testing the commitment.")

	// check if data commitment is not nil.
	// Checking if the commitment is correct is done in `core/blocks_test.go`.
	dataCommitment, err := c.DataCommitment(ctx, 1, uint64(expectedHeight))
	require.NotNil(t, dataCommitment, "data commitment shouldn't be nul.")
	require.Nil(t, err, "%+v when creating data commitment.", err)
}

func TestBatchedJSONRPCCalls(t *testing.T) {
	c := getHTTPClient()
	testBatchedJSONRPCCalls(t, c)
}

func testBatchedJSONRPCCalls(t *testing.T, c *rpchttp.HTTP) {
	k1, v1, tx1 := MakeTxKV()
	k2, v2, tx2 := MakeTxKV()

	batch := c.NewBatch()
	r1, err := batch.BroadcastTxCommit(context.Background(), tx1)
	require.NoError(t, err)
	r2, err := batch.BroadcastTxCommit(context.Background(), tx2)
	require.NoError(t, err)
	require.Equal(t, 2, batch.Count())
	bresults, err := batch.Send(ctx)
	require.NoError(t, err)
	require.Len(t, bresults, 2)
	require.Equal(t, 0, batch.Count())

	bresult1, ok := bresults[0].(*ctypes.ResultBroadcastTxCommit)
	require.True(t, ok)
	require.Equal(t, *bresult1, *r1)
	bresult2, ok := bresults[1].(*ctypes.ResultBroadcastTxCommit)
	require.True(t, ok)
	require.Equal(t, *bresult2, *r2)
	apph := cmtmath.MaxInt64(bresult1.Height, bresult2.Height) + 1

	err = client.WaitForHeight(c, apph, nil)
	require.NoError(t, err)

	q1, err := batch.ABCIQuery(context.Background(), "/key", k1)
	require.NoError(t, err)
	q2, err := batch.ABCIQuery(context.Background(), "/key", k2)
	require.NoError(t, err)
	require.Equal(t, 2, batch.Count())
	qresults, err := batch.Send(ctx)
	require.NoError(t, err)
	require.Len(t, qresults, 2)
	require.Equal(t, 0, batch.Count())

	qresult1, ok := qresults[0].(*ctypes.ResultABCIQuery)
	require.True(t, ok)
	require.Equal(t, *qresult1, *q1)
	qresult2, ok := qresults[1].(*ctypes.ResultABCIQuery)
	require.True(t, ok)
	require.Equal(t, *qresult2, *q2)

	require.Equal(t, qresult1.Response.Key, k1)
	require.Equal(t, qresult2.Response.Key, k2)
	require.Equal(t, qresult1.Response.Value, v1)
	require.Equal(t, qresult2.Response.Value, v2)
}

func TestBatchedJSONRPCCallsCancellation(t *testing.T) {
	c := getHTTPClient()
	_, _, tx1 := MakeTxKV()
	_, _, tx2 := MakeTxKV()

	batch := c.NewBatch()
	_, err := batch.BroadcastTxCommit(context.Background(), tx1)
	require.NoError(t, err)
	_, err = batch.BroadcastTxCommit(context.Background(), tx2)
	require.NoError(t, err)
	// we should have 2 requests waiting
	require.Equal(t, 2, batch.Count())
	// we want to make sure we cleared 2 pending requests
	require.Equal(t, 2, batch.Clear())
	// now there should be no batched requests
	require.Equal(t, 0, batch.Count())
}

func TestSendingEmptyRequestBatch(t *testing.T) {
	c := getHTTPClient()
	batch := c.NewBatch()
	_, err := batch.Send(ctx)
	require.Error(t, err, "sending an empty batch of JSON RPC requests should result in an error")
}

func TestClearingEmptyRequestBatch(t *testing.T) {
	c := getHTTPClient()
	batch := c.NewBatch()
	require.Zero(t, batch.Clear(), "clearing an empty batch of JSON RPC requests should result in a 0 result")
}

func TestConcurrentJSONRPCBatching(t *testing.T) {
	var wg sync.WaitGroup
	c := getHTTPClient()
	for i := 0; i < 50; i++ {
		wg.Add(1)
		go func() {
			defer wg.Done()
			testBatchedJSONRPCCalls(t, c)
		}()
	}
	wg.Wait()
}<|MERGE_RESOLUTION|>--- conflicted
+++ resolved
@@ -514,13 +514,6 @@
 		require.NoError(t, err)
 	}
 	require.NoError(t, client.WaitForHeight(c, 5, nil))
-<<<<<<< HEAD
-	// This cannot test match_events as it calls the client BlockSearch function directly
-	// It is the RPC request handler that processes the match_event
-	result, err := c.BlockSearch(context.Background(), "begin_event.foo = 100 AND begin_event.bar = 300", nil, nil, "asc")
-	require.NoError(t, err)
-	blockCount := len(result.Blocks)
-=======
 	result, err := c.BlockSearch(context.Background(), "begin_event.foo = 100", nil, nil, "asc")
 	require.NoError(t, err)
 	blockCount := len(result.Blocks)
@@ -530,7 +523,6 @@
 	// require.GreaterOrEqual(t, blockCount, 5)
 
 	// otherwise it is 0
->>>>>>> 45e98ef8
 	require.Equal(t, blockCount, 0)
 
 }
