package core

import (
	"bytes"
	"context"
	"encoding/hex"
	"fmt"
	"testing"

	"github.com/stretchr/testify/assert"
	"github.com/stretchr/testify/require"

<<<<<<< HEAD
	"github.com/tendermint/tendermint/crypto/merkle"
	"github.com/tendermint/tendermint/libs/pubsub/query"
	tmrand "github.com/tendermint/tendermint/libs/rand"
	dbm "github.com/tendermint/tm-db"
=======
	dbm "github.com/cometbft/cometbft-db"
>>>>>>> 5989a731

	abci "github.com/tendermint/tendermint/abci/types"
	cmtstate "github.com/tendermint/tendermint/proto/tendermint/state"
	ctypes "github.com/tendermint/tendermint/rpc/core/types"
	rpctypes "github.com/tendermint/tendermint/rpc/jsonrpc/types"
	sm "github.com/tendermint/tendermint/state"
	"github.com/tendermint/tendermint/types"
)

func TestBlockchainInfo(t *testing.T) {
	cases := []struct {
		min, max     int64
		base, height int64
		limit        int64
		resultLength int64
		wantErr      bool
	}{

		// min > max
		{0, 0, 0, 0, 10, 0, true},  // min set to 1
		{0, 1, 0, 0, 10, 0, true},  // max set to height (0)
		{0, 0, 0, 1, 10, 1, false}, // max set to height (1)
		{2, 0, 0, 1, 10, 0, true},  // max set to height (1)
		{2, 1, 0, 5, 10, 0, true},

		// negative
		{1, 10, 0, 14, 10, 10, false}, // control
		{-1, 10, 0, 14, 10, 0, true},
		{1, -10, 0, 14, 10, 0, true},
		{-9223372036854775808, -9223372036854775788, 0, 100, 20, 0, true},

		// check base
		{1, 1, 1, 1, 1, 1, false},
		{2, 5, 3, 5, 5, 3, false},

		// check limit and height
		{1, 1, 0, 1, 10, 1, false},
		{1, 1, 0, 5, 10, 1, false},
		{2, 2, 0, 5, 10, 1, false},
		{1, 2, 0, 5, 10, 2, false},
		{1, 5, 0, 1, 10, 1, false},
		{1, 5, 0, 10, 10, 5, false},
		{1, 15, 0, 10, 10, 10, false},
		{1, 15, 0, 15, 10, 10, false},
		{1, 15, 0, 15, 20, 15, false},
		{1, 20, 0, 15, 20, 15, false},
		{1, 20, 0, 20, 20, 20, false},
	}

	for i, c := range cases {
		caseString := fmt.Sprintf("test %d failed", i)
		min, max, err := filterMinMax(c.base, c.height, c.min, c.max, c.limit)
		if c.wantErr {
			require.Error(t, err, caseString)
		} else {
			require.NoError(t, err, caseString)
			require.Equal(t, 1+max-min, c.resultLength, caseString)
		}
	}
}

func TestBlockResults(t *testing.T) {
	results := &cmtstate.ABCIResponses{
		DeliverTxs: []*abci.ResponseDeliverTx{
			{Code: 0, Data: []byte{0x01}, Log: "ok"},
			{Code: 0, Data: []byte{0x02}, Log: "ok"},
			{Code: 1, Log: "not ok"},
		},
		EndBlock:   &abci.ResponseEndBlock{},
		BeginBlock: &abci.ResponseBeginBlock{},
	}

<<<<<<< HEAD
	globalEnv = &Environment{}
	globalEnv.StateStore = sm.NewStore(dbm.NewMemDB(), sm.StoreOptions{
		DiscardABCIResponses: false,
	})
	err := globalEnv.StateStore.SaveABCIResponses(100, results)
=======
	env = &Environment{}
	env.StateStore = sm.NewStore(dbm.NewMemDB(), sm.StoreOptions{
		DiscardABCIResponses: false,
	})
	err := env.StateStore.SaveABCIResponses(100, results)
>>>>>>> 5989a731
	require.NoError(t, err)
	globalEnv.BlockStore = mockBlockStore{height: 100}
	SetEnvironment(globalEnv)

	testCases := []struct {
		height  int64
		wantErr bool
		wantRes *ctypes.ResultBlockResults
	}{
		{-1, true, nil},
		{0, true, nil},
		{101, true, nil},
		{100, false, &ctypes.ResultBlockResults{
			Height:                100,
			TxsResults:            results.DeliverTxs,
			BeginBlockEvents:      results.BeginBlock.Events,
			EndBlockEvents:        results.EndBlock.Events,
			ValidatorUpdates:      results.EndBlock.ValidatorUpdates,
			ConsensusParamUpdates: results.EndBlock.ConsensusParamUpdates,
		}},
	}

	for _, tc := range testCases {
		res, err := BlockResults(&rpctypes.Context{}, &tc.height)
		if tc.wantErr {
			assert.Error(t, err)
		} else {
			assert.NoError(t, err)
			assert.Equal(t, tc.wantRes, res)
		}
	}
}

func TestEncodeDataRootTuple(t *testing.T) {
	height := uint64(2)
	dataRoot, err := hex.DecodeString("82dc1607d84557d3579ce602a45f5872e821c36dbda7ec926dfa17ebc8d5c013")
	require.NoError(t, err)

	expectedEncoding, err := hex.DecodeString(
		// hex representation of height padded to 32 bytes
		"0000000000000000000000000000000000000000000000000000000000000002" +
			// data root
			"82dc1607d84557d3579ce602a45f5872e821c36dbda7ec926dfa17ebc8d5c013")
	require.NoError(t, err)
	require.NotNil(t, expectedEncoding)

	actualEncoding, err := EncodeDataRootTuple(height, *(*[32]byte)(dataRoot))
	require.NoError(t, err)
	require.NotNil(t, actualEncoding)

	// Check that the length of packed data is correct
	assert.Equal(t, len(actualEncoding), 64)
	assert.Equal(t, expectedEncoding, actualEncoding)
}

func TestDataCommitmentResults(t *testing.T) {
	env := &Environment{}
	height := int64(2826)

	blocks := randomBlocks(height)
	blockStore := mockBlockStore{
		height: height,
		blocks: blocks,
	}
	env.BlockStore = blockStore

	testCases := []struct {
		beginQuery int
		endQuery   int
		expectPass bool
	}{
		{10, 15, true},
		{2727, 2828, false},
		{10, 9, false},
		{0, 1000, false},
		{10, 8, false},
	}

	for _, tc := range testCases {
		env.BlockIndexer = mockBlockIndexer{
			height:          height,
			beginQueryBlock: tc.beginQuery,
			endQueryBlock:   tc.endQuery,
		}
		SetEnvironment(env)

		actualCommitment, err := DataCommitment(&rpctypes.Context{}, uint64(tc.beginQuery), uint64(tc.endQuery))
		if tc.expectPass {
			require.Nil(t, err, "should generate the needed data commitment.")

			size := tc.endQuery - tc.beginQuery + 1
			dataRootEncodedTuples := make([][]byte, size)
			for i := 0; i < size; i++ {
				encodedTuple, err := EncodeDataRootTuple(uint64(blocks[tc.beginQuery+i].Height), *(*[32]byte)(blocks[tc.beginQuery+i].DataHash))
				require.NoError(t, err)
				dataRootEncodedTuples[i] = encodedTuple
			}
			expectedCommitment := merkle.HashFromByteSlices(dataRootEncodedTuples)

			if !bytes.Equal(expectedCommitment, actualCommitment.DataCommitment) {
				assert.Error(t, nil, "expected data commitment and actual data commitment doesn't match.")
			}
		} else {
			require.NotNil(t, err, "couldn't generate the needed data commitment.")
		}
	}
}

func TestDataRootInclusionProofResults(t *testing.T) {
	env := &Environment{}
	env.StateStore = sm.NewStore(
		dbm.NewMemDB(), sm.StoreOptions{
			DiscardABCIResponses: false,
		},
	)

	height := int64(2826)
	env.BlockStore = mockBlockStore{height: height}
	SetEnvironment(env)

	blocks := randomBlocks(height)
	blockStore := mockBlockStore{
		height: height,
		blocks: blocks,
	}
	env.BlockStore = blockStore

	testCases := []struct {
		height     int
		firstQuery int
		lastQuery  int
		expectPass bool
	}{
		{8, 10, 15, false},
		{10, 10, 15, true},
		{13, 10, 15, true},
		{15, 10, 15, true},
		{17, 10, 15, false},
	}

	for _, tc := range testCases {
		env.BlockIndexer = mockBlockIndexer{
			height:          height,
			beginQueryBlock: tc.firstQuery,
			endQueryBlock:   tc.lastQuery,
		}

		proof, err := DataRootInclusionProof(
			&rpctypes.Context{},
			int64(tc.height),
			uint64(tc.firstQuery),
			uint64(tc.lastQuery),
		)
		if tc.expectPass {
			require.Nil(t, err, "should generate block height data root inclusion proof.")

			size := tc.lastQuery - tc.firstQuery + 1
			dataRootEncodedTuples := make([][]byte, size)
			for i := 0; i < size; i++ {
				encodedTuple, err := EncodeDataRootTuple(
					uint64(blocks[tc.firstQuery+i].Height),
					*(*[32]byte)(blocks[tc.firstQuery+i].DataHash),
				)
				require.NoError(t, err)
				dataRootEncodedTuples[i] = encodedTuple
			}
			commitment := merkle.HashFromByteSlices(dataRootEncodedTuples)

			err = proof.Proof.Verify(commitment, dataRootEncodedTuples[tc.height-tc.firstQuery])
			require.NoError(t, err)
		} else {
			require.NotNil(t, err, "shouldn't be able to generate proof.")
		}
	}
}

type mockBlockStore struct {
	height int64
	blocks []*types.Block
}

func (mockBlockStore) Base() int64                                       { return 1 }
func (store mockBlockStore) Height() int64                               { return store.height }
func (store mockBlockStore) Size() int64                                 { return store.height }
func (mockBlockStore) LoadBaseMeta() *types.BlockMeta                    { return nil }
func (mockBlockStore) LoadBlockByHash(hash []byte) *types.Block          { return nil }
func (mockBlockStore) LoadBlockPart(height int64, index int) *types.Part { return nil }
func (mockBlockStore) LoadBlockCommit(height int64) *types.Commit        { return nil }
func (mockBlockStore) LoadSeenCommit(height int64) *types.Commit         { return nil }
func (mockBlockStore) PruneBlocks(height int64) (uint64, error)          { return 0, nil }
func (mockBlockStore) SaveBlock(block *types.Block, blockParts *types.PartSet, seenCommit *types.Commit) {
}

func (store mockBlockStore) LoadBlockMeta(height int64) *types.BlockMeta {
	if height > store.height {
		return nil
	}
	block := store.blocks[height]
	return &types.BlockMeta{
		BlockID: types.BlockID{Hash: block.Hash(), PartSetHeader: block.MakePartSet(types.BlockPartSizeBytes).Header()},
		Header:  block.Header,
	}
}

func (store mockBlockStore) LoadBlock(height int64) *types.Block {
	if height > store.height {
		return nil
	}
	return store.blocks[height]
}

// mockBlockIndexer used to mock the set of indexed blocks and return a predefined one.
type mockBlockIndexer struct {
	height          int64
	beginQueryBlock int // used not to have to parse any query
	endQueryBlock   int // used not to have to parse any query
}

func (indexer mockBlockIndexer) Has(height int64) (bool, error)            { return true, nil }
func (indexer mockBlockIndexer) Index(types.EventDataNewBlockHeader) error { return nil }

// Search returns a list of block heights corresponding to the values of `indexer.endQueryBlock`
// and `indexer.beginQueryBlock`.
// Doesn't use the query parameter for anything.
func (indexer mockBlockIndexer) Search(ctx context.Context, _ *query.Query) ([]int64, error) {
	size := indexer.endQueryBlock - indexer.beginQueryBlock + 1
	results := make([]int64, size)
	for i := 0; i < size; i++ {
		results[i] = int64(indexer.beginQueryBlock + i)
	}
	return results, nil
}

// randomBlocks generates a set of random blocks up to the provided height.
func randomBlocks(height int64) []*types.Block {
	blocks := make([]*types.Block, height)
	for i := int64(0); i < height; i++ {
		blocks[i] = randomBlock(i)
	}
	return blocks
}

// randomBlock generates a Block with a certain height and random data hash.
func randomBlock(height int64) *types.Block {
	return &types.Block{
		Header: types.Header{
			Height:   height,
			DataHash: tmrand.Bytes(32),
		},
	}
}<|MERGE_RESOLUTION|>--- conflicted
+++ resolved
@@ -10,14 +10,10 @@
 	"github.com/stretchr/testify/assert"
 	"github.com/stretchr/testify/require"
 
-<<<<<<< HEAD
+	dbm "github.com/cometbft/cometbft-db"
 	"github.com/tendermint/tendermint/crypto/merkle"
 	"github.com/tendermint/tendermint/libs/pubsub/query"
-	tmrand "github.com/tendermint/tendermint/libs/rand"
-	dbm "github.com/tendermint/tm-db"
-=======
-	dbm "github.com/cometbft/cometbft-db"
->>>>>>> 5989a731
+	cmtrand "github.com/tendermint/tendermint/libs/rand"
 
 	abci "github.com/tendermint/tendermint/abci/types"
 	cmtstate "github.com/tendermint/tendermint/proto/tendermint/state"
@@ -90,19 +86,11 @@
 		BeginBlock: &abci.ResponseBeginBlock{},
 	}
 
-<<<<<<< HEAD
 	globalEnv = &Environment{}
 	globalEnv.StateStore = sm.NewStore(dbm.NewMemDB(), sm.StoreOptions{
 		DiscardABCIResponses: false,
 	})
 	err := globalEnv.StateStore.SaveABCIResponses(100, results)
-=======
-	env = &Environment{}
-	env.StateStore = sm.NewStore(dbm.NewMemDB(), sm.StoreOptions{
-		DiscardABCIResponses: false,
-	})
-	err := env.StateStore.SaveABCIResponses(100, results)
->>>>>>> 5989a731
 	require.NoError(t, err)
 	globalEnv.BlockStore = mockBlockStore{height: 100}
 	SetEnvironment(globalEnv)
@@ -350,7 +338,7 @@
 	return &types.Block{
 		Header: types.Header{
 			Height:   height,
-			DataHash: tmrand.Bytes(32),
+			DataHash: cmtrand.Bytes(32),
 		},
 	}
 }