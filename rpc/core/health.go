--- conflicted
+++ resolved
@@ -7,11 +7,7 @@
 
 // Health gets node health. Returns empty result (200 OK) on success, no
 // response - in case of an error.
-<<<<<<< HEAD
-// More: https://docs.tendermint.com/v0.34/rpc/#/Info/health
-=======
 // More: https://docs.cometbft.com/v0.34/rpc/#/Info/health
->>>>>>> 5989a731
 func Health(ctx *rpctypes.Context) (*ctypes.ResultHealth, error) {
 	return &ctypes.ResultHealth{}, nil
 }