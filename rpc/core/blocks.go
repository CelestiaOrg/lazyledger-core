--- conflicted
+++ resolved
@@ -156,24 +156,6 @@
 	return &ctypes.ResultDataCommitment{DataCommitment: root}, nil
 }
 
-<<<<<<< HEAD
-// DataRootInclusionProof creates an inclusion proof of the data root of block
-// height `height` in the set of blocks defined by `first_block` and `last_block`.
-func DataRootInclusionProof(
-	ctx *rpctypes.Context,
-	height int64,
-	firstBlock uint64,
-	lastBlock uint64,
-) (*ctypes.ResultDataRootInclusionProof, error) {
-	err := validateDataRootInclusionProofRequest(uint64(height), firstBlock, lastBlock)
-	if err != nil {
-		return nil, err
-	}
-	heights := generateHeightsList(firstBlock, lastBlock)
-	blockResults := fetchBlocks(heights, len(heights), 0)
-	proof := proveDataRoots(blockResults, height)
-	return &ctypes.ResultDataRootInclusionProof{Proof: *proof}, nil
-=======
 // EncodeDataRootTuple takes a height and a data root and returns the equivalent of
 // `abi.encode(...)` in Ethereum.
 // The encoded type is a DataRootTuple, which has the following ABI:
@@ -227,7 +209,24 @@
 	}
 
 	return packed, nil
->>>>>>> 536a3aa6
+}
+
+// DataRootInclusionProof creates an inclusion proof of the data root of block
+// height `height` in the set of blocks defined by `first_block` and `last_block`.
+func DataRootInclusionProof(
+	ctx *rpctypes.Context,
+	height int64,
+	firstBlock uint64,
+	lastBlock uint64,
+) (*ctypes.ResultDataRootInclusionProof, error) {
+	err := validateDataRootInclusionProofRequest(uint64(height), firstBlock, lastBlock)
+	if err != nil {
+		return nil, err
+	}
+	heights := generateHeightsList(firstBlock, lastBlock)
+	blockResults := fetchBlocks(heights, len(heights), 0)
+	proof := proveDataRoots(blockResults, height)
+	return &ctypes.ResultDataRootInclusionProof{Proof: *proof}, nil
 }
 
 // generateHeightsList takes a begin and end block, then generates a list of heights
@@ -274,7 +273,6 @@
 	return nil
 }
 
-<<<<<<< HEAD
 // validateDataRootInclusionProofRequest validates the request to generate a data root
 // inclusion proof.
 func validateDataRootInclusionProofRequest(height uint64, firstBlock uint64, lastBlock uint64) error {
@@ -293,14 +291,9 @@
 	return nil
 }
 
-// hashDataRoots hashes a list of blocks data hashes and returns their merkle root.
-func hashDataRoots(blocks []*ctypes.ResultBlock) []byte {
-	dataRoots := make([][]byte, 0, len(blocks))
-=======
 // hashDataRootTuples hashes a list of blocks data root tuples, i.e. height and data root, and returns their merkle root.
 func hashDataRootTuples(blocks []*ctypes.ResultBlock) ([]byte, error) {
 	dataRootEncodedTuples := make([][]byte, 0, len(blocks))
->>>>>>> 536a3aa6
 	for _, block := range blocks {
 		encodedTuple, err := EncodeDataRootTuple(uint64(block.Block.Height), *(*[32]byte)(block.Block.DataHash))
 		if err != nil {
