run:
  skip-files:
    - "libs/pubsub/query/query.peg.go"

linters:
  enable:
    - asciicheck
    - bodyclose
    - dogsled
    - dupl
    - errcheck
    # - copyloopvar
    - goconst
    - gofmt
    - goimports
    #- revive
<<<<<<< HEAD
    - gosec
=======
    # - gosec
>>>>>>> 46db8f4a
    - gosimple
    - govet
    - ineffassign
    - misspell
    #- nakedret
    - nolintlint
    - prealloc
    - staticcheck
    # - structcheck // to be fixed by golangci-lint
    - stylecheck
    - typecheck
    - unconvert
    - unused

issues:
  exclude-files:
    - "libs/pubsub/query/query.peg.go"
  exclude-rules:
    - path: _test\.go
      linters:
        - gosec
        - staticcheck
        - nolintlint
    - path: test/fuzz/
      linters:
        - gosec
        - nolintlint
        - staticcheck
  max-same-issues: 50

linters-settings:
  dogsled:
    max-blank-identifiers: 3
  golint:
    min-confidence: 0
  maligned:
    suggest-new: true
  goconst:
    ignore-tests: true
  depguard:
    rules:
      main:
        files:
          - $all
          - "!$test"
        allow:
          - $gostd
          - github.com/tendermint
          - github.com/cometbft
          - github.com/cosmos
          - github.com/gogo
          - github.com/Workiva/go-datastructures
          - github.com/ChainSafe/go-schnorrkel
          - github.com/creachadair/taskgroup
          - github.com/gtank/merlin
          - github.com/btcsuite/btcd/btcec/v2
          - github.com/BurntSushi/toml
          - github.com/go-git/go-git/v5
          - github.com/go-kit
          - github.com/go-logfmt/logfmt
          - github.com/gofrs/uuid
          - github.com/google
          - github.com/gorilla/websocket
          - github.com/informalsystems/tm-load-test/pkg/loadtest
          - github.com/lib/pq
          - github.com/libp2p/go-buffer-pool
          - github.com/Masterminds/semver/v3
          - github.com/minio/highwayhash
          - github.com/oasisprotocol/curve25519-voi
          - github.com/pkg/errors
          - github.com/prometheus
          - github.com/rcrowley/go-metrics
          - github.com/rs/cors
          - github.com/snikch/goodman
          - github.com/spf13
          - github.com/stretchr/testify/require
          - github.com/syndtr/goleveldb
<<<<<<< HEAD
          # celestia-core specific
          - github.com/influxdata/influxdb-client-go/v2
          - github.com/grafana/pyroscope-go
          - github.com/grafana/otel-profiling-go
          - github.com/celestiaorg/nmt
=======
>>>>>>> 46db8f4a
      test:
        files:
          - "$test"
        allow:
          - $gostd
          - github.com/cosmos
          - github.com/tendermint
          - github.com/cometbft
          - github.com/gogo
          - github.com/Workiva/go-datastructures
          - github.com/ChainSafe/go-schnorrkel
          - github.com/creachadair/taskgroup
          - github.com/gtank/merlin
          - github.com/adlio/schema
          - github.com/btcsuite/btcd
          - github.com/fortytw2/leaktest
          - github.com/go-kit
          - github.com/google/uuid
          - github.com/gorilla/websocket
          - github.com/lib/pq
          - github.com/oasisprotocol/curve25519-voi/primitives/merlin
          - github.com/ory/dockertest
          - github.com/pkg/errors
          - github.com/prometheus/client_golang/prometheus/promhttp
          - github.com/spf13
          - github.com/stretchr/testify<|MERGE_RESOLUTION|>--- conflicted
+++ resolved
@@ -1,7 +1,3 @@
-run:
-  skip-files:
-    - "libs/pubsub/query/query.peg.go"
-
 linters:
   enable:
     - asciicheck
@@ -14,11 +10,7 @@
     - gofmt
     - goimports
     #- revive
-<<<<<<< HEAD
-    - gosec
-=======
     # - gosec
->>>>>>> 46db8f4a
     - gosimple
     - govet
     - ineffassign
@@ -52,10 +44,6 @@
 linters-settings:
   dogsled:
     max-blank-identifiers: 3
-  golint:
-    min-confidence: 0
-  maligned:
-    suggest-new: true
   goconst:
     ignore-tests: true
   depguard:
@@ -96,14 +84,11 @@
           - github.com/spf13
           - github.com/stretchr/testify/require
           - github.com/syndtr/goleveldb
-<<<<<<< HEAD
           # celestia-core specific
           - github.com/influxdata/influxdb-client-go/v2
           - github.com/grafana/pyroscope-go
           - github.com/grafana/otel-profiling-go
           - github.com/celestiaorg/nmt
-=======
->>>>>>> 46db8f4a
       test:
         files:
           - "$test"
