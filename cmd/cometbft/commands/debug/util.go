package debug

import (
	"context"
	"fmt"
	"io"
	"net/http"
	"os"
	"path"
	"path/filepath"

	cfg "github.com/tendermint/tendermint/config"
	rpchttp "github.com/tendermint/tendermint/rpc/client/http"
)

// dumpStatus gets node status state dump from the CometBFT RPC and writes it
// to file. It returns an error upon failure.
func dumpStatus(rpc *rpchttp.HTTP, dir, filename string) error {
	status, err := rpc.Status(context.Background())
	if err != nil {
		return fmt.Errorf("failed to get node status: %w", err)
	}

	return writeStateJSONToFile(status, dir, filename)
}

// dumpNetInfo gets network information state dump from the CometBFT RPC and
// writes it to file. It returns an error upon failure.
func dumpNetInfo(rpc *rpchttp.HTTP, dir, filename string) error {
	netInfo, err := rpc.NetInfo(context.Background())
	if err != nil {
		return fmt.Errorf("failed to get node network information: %w", err)
	}

	return writeStateJSONToFile(netInfo, dir, filename)
}

// dumpConsensusState gets consensus state dump from the CometBFT RPC and
// writes it to file. It returns an error upon failure.
func dumpConsensusState(rpc *rpchttp.HTTP, dir, filename string) error {
	consDump, err := rpc.DumpConsensusState(context.Background())
	if err != nil {
		return fmt.Errorf("failed to get node consensus dump: %w", err)
	}

	return writeStateJSONToFile(consDump, dir, filename)
}

// copyWAL copies the CometBFT node's WAL file. It returns an error if the
// WAL file cannot be read or copied.
func copyWAL(conf *cfg.Config, dir string) error {
	walPath := conf.Consensus.WalFile()
	walFile := filepath.Base(walPath)

	return copyFile(walPath, filepath.Join(dir, walFile))
}

// copyConfig copies the CometBFT node's config file. It returns an error if
// the config file cannot be read or copied.
func copyConfig(home, dir string) error {
	configFile := "config.toml"
	configPath := filepath.Join(home, "config", configFile)

	return copyFile(configPath, filepath.Join(dir, configFile))
}

func dumpProfile(dir, addr, profile string, debug int) error {
	endpoint := fmt.Sprintf("%s/debug/pprof/%s?debug=%d", addr, profile, debug)

	//nolint:gosec,nolintlint
	resp, err := http.Get(endpoint)
	if err != nil {
		return fmt.Errorf("failed to query for %s profile: %w", profile, err)
	}
	defer resp.Body.Close()

	body, err := io.ReadAll(resp.Body)
	if err != nil {
		return fmt.Errorf("failed to read %s profile response body: %w", profile, err)
	}

<<<<<<< HEAD
	//nolint:gosec
	return os.WriteFile(path.Join(dir, fmt.Sprintf("%s.out", profile)), body, os.ModePerm)
=======
	return os.WriteFile(path.Join(dir, fmt.Sprintf("%s.out", profile)), body, os.ModePerm) //nolint:gosec
>>>>>>> 46db8f4a
}<|MERGE_RESOLUTION|>--- conflicted
+++ resolved
@@ -79,10 +79,5 @@
 		return fmt.Errorf("failed to read %s profile response body: %w", profile, err)
 	}
 
-<<<<<<< HEAD
-	//nolint:gosec
-	return os.WriteFile(path.Join(dir, fmt.Sprintf("%s.out", profile)), body, os.ModePerm)
-=======
 	return os.WriteFile(path.Join(dir, fmt.Sprintf("%s.out", profile)), body, os.ModePerm) //nolint:gosec
->>>>>>> 46db8f4a
 }