--- conflicted
+++ resolved
@@ -16,13 +16,8 @@
 	Use:     "gen-validator",
 	Aliases: []string{"gen_validator"},
 	Short:   "Generate new validator keypair",
-<<<<<<< HEAD
-	RunE:    genValidator,
-	PreRun:  deprecateSnakeCase,
-=======
 	PreRun:  deprecateSnakeCase,
 	Run:     genValidator,
->>>>>>> 11523b13
 }
 
 func init() {
