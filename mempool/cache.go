--- conflicted
+++ resolved
@@ -23,12 +23,6 @@
 	// Remove removes the given raw transaction from the cache.
 	Remove(tx types.Tx)
 
-<<<<<<< HEAD
-	// RemoveTxByKey removes a given transaction hash from the cache.
-	RemoveTxByKey(key types.TxKey)
-
-=======
->>>>>>> 5989a731
 	// Has reports whether tx is present in the cache. Checking for presence is
 	// not treated as an access of the value.
 	Has(tx types.Tx) bool
@@ -124,15 +118,7 @@
 
 var _ TxCache = (*NopTxCache)(nil)
 
-<<<<<<< HEAD
-func (NopTxCache) Reset()                        {}
-func (NopTxCache) Push(types.Tx) bool            { return true }
-func (NopTxCache) Remove(types.Tx)               {}
-func (NopTxCache) RemoveTxByKey(key types.TxKey) {}
-func (NopTxCache) Has(types.Tx) bool             { return false }
-=======
 func (NopTxCache) Reset()             {}
 func (NopTxCache) Push(types.Tx) bool { return true }
 func (NopTxCache) Remove(types.Tx)    {}
-func (NopTxCache) Has(types.Tx) bool  { return false }
->>>>>>> 5989a731
+func (NopTxCache) Has(types.Tx) bool  { return false }