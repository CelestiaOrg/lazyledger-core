package cat

import (
	"sync"
	"time"

	"github.com/tendermint/tendermint/types"
)

// simple, thread-safe in memory store for transactions
type store struct {
	mtx         sync.RWMutex
	bytes       int64
	txs         map[types.TxKey]*wrappedTx
	reservedTxs map[types.TxKey]struct{}
}

func newStore() *store {
	return &store{
		bytes:       0,
		txs:         make(map[types.TxKey]*wrappedTx),
		reservedTxs: make(map[types.TxKey]struct{}),
	}
}

func (s *store) set(wtx *wrappedTx) bool {
	if wtx == nil {
		return false
	}
	s.mtx.Lock()
	defer s.mtx.Unlock()
<<<<<<< HEAD
	if tx, exists := s.txs[wtx.key]; !exists || tx.isReserved() {
=======
	if _, exists := s.txs[wtx.key]; !exists {
>>>>>>> d27374c7
		s.txs[wtx.key] = wtx
		s.bytes += wtx.size()
		return true
	}
	return false
}

func (s *store) get(txKey types.TxKey) *wrappedTx {
	s.mtx.RLock()
	defer s.mtx.RUnlock()
	tx := s.txs[txKey]
	if tx != nil && tx.isReserved() {
		return nil
	}
	return tx
}

func (s *store) has(txKey types.TxKey) bool {
	s.mtx.RLock()
	defer s.mtx.RUnlock()
	tx, has := s.txs[txKey]
	if has && tx.isReserved() {
		return false
	}
	return has
}

func (s *store) remove(txKey types.TxKey) bool {
	s.mtx.Lock()
	defer s.mtx.Unlock()
	tx, exists := s.txs[txKey]
	if !exists {
		return false
	}
	s.bytes -= tx.size()
	delete(s.txs, txKey)
	return true
}

// reserve adds an empty placeholder for the specified key to prevent
// a transaction with the same key from being added
func (s *store) reserve(txKey types.TxKey) bool {
	s.mtx.Lock()
	defer s.mtx.Unlock()
	_, isReserved := s.reservedTxs[txKey]
	if !isReserved {
		s.reservedTxs[txKey] = struct{}{}
		return true
	}
	return false
}

func (s *store) isReserved(txKey types.TxKey) bool {
	s.mtx.RLock()
	defer s.mtx.RUnlock()
	_, isReserved := s.reservedTxs[txKey]
	return isReserved
}

// release is called at the end of the process of adding a transaction.
// Regardless if it is added or not, the reserveTxs lookup map element is deleted.
func (s *store) release(txKey types.TxKey) {
	s.mtx.Lock()
	defer s.mtx.Unlock()
<<<<<<< HEAD
	value, ok := s.txs[txKey]
	if ok && value.isReserved() {
		delete(s.txs, txKey)
	}
=======
	delete(s.reservedTxs, txKey)
>>>>>>> d27374c7
}

func (s *store) size() int {
	s.mtx.RLock()
	defer s.mtx.RUnlock()
	return len(s.txs)
}

func (s *store) totalBytes() int64 {
	s.mtx.RLock()
	defer s.mtx.RUnlock()
	return s.bytes
}

func (s *store) getAllKeys() []types.TxKey {
	s.mtx.RLock()
	defer s.mtx.RUnlock()
	keys := make([]types.TxKey, 0, len(s.txs))
	for key, tx := range s.txs {
		if tx.isReserved() {
			continue
		}
		keys = append(keys, key)
	}
	return keys
}

func (s *store) getAllTxs() []*wrappedTx {
	s.mtx.RLock()
	defer s.mtx.RUnlock()
	txs := make([]*wrappedTx, 0, len(s.txs))
	for _, tx := range s.txs {
		if tx.isReserved() {
			continue
		}
		txs = append(txs, tx)
	}
	return txs
}

func (s *store) getTxsBelowPriority(priority int64) ([]*wrappedTx, int64) {
	s.mtx.RLock()
	defer s.mtx.RUnlock()
	txs := make([]*wrappedTx, 0, len(s.txs))
	bytes := int64(0)
	for _, tx := range s.txs {
		if tx.isReserved() {
			continue
		}
		if tx.priority < priority {
			txs = append(txs, tx)
			bytes += tx.size()
		}
	}
	return txs, bytes
}

// purgeExpiredTxs removes all transactions that are older than the given height
// and time. Returns the amount of transactions that were removed
func (s *store) purgeExpiredTxs(expirationHeight int64, expirationAge time.Time) int {
	s.mtx.Lock()
	defer s.mtx.Unlock()
	counter := 0
	for key, tx := range s.txs {
		if tx.height < expirationHeight || tx.timestamp.Before(expirationAge) {
			s.bytes -= tx.size()
			delete(s.txs, key)
			counter++
		}
	}
	return counter
}

func (s *store) reset() {
	s.mtx.Lock()
	defer s.mtx.Unlock()
	s.bytes = 0
	s.txs = make(map[types.TxKey]*wrappedTx)
}<|MERGE_RESOLUTION|>--- conflicted
+++ resolved
@@ -29,11 +29,7 @@
 	}
 	s.mtx.Lock()
 	defer s.mtx.Unlock()
-<<<<<<< HEAD
 	if tx, exists := s.txs[wtx.key]; !exists || tx.isReserved() {
-=======
-	if _, exists := s.txs[wtx.key]; !exists {
->>>>>>> d27374c7
 		s.txs[wtx.key] = wtx
 		s.bytes += wtx.size()
 		return true
@@ -98,14 +94,7 @@
 func (s *store) release(txKey types.TxKey) {
 	s.mtx.Lock()
 	defer s.mtx.Unlock()
-<<<<<<< HEAD
-	value, ok := s.txs[txKey]
-	if ok && value.isReserved() {
-		delete(s.txs, txKey)
-	}
-=======
 	delete(s.reservedTxs, txKey)
->>>>>>> d27374c7
 }
 
 func (s *store) size() int {
