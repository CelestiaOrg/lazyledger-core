package cat

import (
	"fmt"
	"math/rand"
	"time"

	"github.com/gogo/protobuf/proto"

	cfg "github.com/cometbft/cometbft/config"
	"github.com/cometbft/cometbft/crypto/tmhash"
	"github.com/cometbft/cometbft/libs/log"
	"github.com/cometbft/cometbft/mempool"
	"github.com/cometbft/cometbft/p2p"
	"github.com/cometbft/cometbft/pkg/trace"
	"github.com/cometbft/cometbft/pkg/trace/schema"
	protomem "github.com/cometbft/cometbft/proto/tendermint/mempool"
	"github.com/cometbft/cometbft/types"
)

const (
	// default duration to wait before considering a peer non-responsive
	// and searching for the tx from a new peer
	DefaultGossipDelay = 200 * time.Millisecond

	// Content Addressable Tx Pool gossips state based messages (SeenTx and WantTx) on a separate channel
	// for cross compatibility
	MempoolStateChannel = byte(0x31)

	// peerHeightDiff signifies the tolerance in difference in height between the peer and the height
	// the node received the tx
	peerHeightDiff = 10
)

// Reactor handles mempool tx broadcasting logic amongst peers. For the main
// logic behind the protocol, refer to `ReceiveEnvelope` or to the english
// spec under /.spec.md
type Reactor struct {
	p2p.BaseReactor
	opts        *ReactorOptions
	mempool     *TxPool
	ids         *mempoolIDs
	requests    *requestScheduler
	traceClient trace.Tracer
}

type ReactorOptions struct {
	// ListenOnly means that the node will never broadcast any of the transactions that
	// it receives. This is useful for keeping transactions private
	ListenOnly bool

	// MaxTxSize is the maximum size of a transaction that can be received
	MaxTxSize int

	// MaxGossipDelay is the maximum allotted time that the reactor expects a transaction to
	// arrive before issuing a new request to a different peer
	MaxGossipDelay time.Duration

	// TraceClient is the trace client for collecting trace level events
	TraceClient trace.Tracer
}

func (opts *ReactorOptions) VerifyAndComplete() error {
	if opts.MaxTxSize == 0 {
		opts.MaxTxSize = cfg.DefaultMempoolConfig().MaxTxBytes
	}

	if opts.MaxGossipDelay == 0 {
		opts.MaxGossipDelay = DefaultGossipDelay
	}

	if opts.MaxTxSize < 0 {
		return fmt.Errorf("max tx size (%d) cannot be negative", opts.MaxTxSize)
	}

	if opts.MaxGossipDelay < 0 {
		return fmt.Errorf("max gossip delay (%d) cannot be negative", opts.MaxGossipDelay)
	}

	return nil
}

// NewReactor returns a new Reactor with the given config and mempool.
func NewReactor(mempool *TxPool, opts *ReactorOptions) (*Reactor, error) {
	err := opts.VerifyAndComplete()
	if err != nil {
		return nil, err
	}
	memR := &Reactor{
		opts:        opts,
		mempool:     mempool,
		ids:         newMempoolIDs(),
		requests:    newRequestScheduler(opts.MaxGossipDelay, defaultGlobalRequestTimeout),
		traceClient: trace.NoOpTracer(),
	}
	memR.BaseReactor = *p2p.NewBaseReactor("Mempool", memR)
	return memR, nil
}

// SetLogger sets the Logger on the reactor and the underlying mempool.
func (memR *Reactor) SetLogger(l log.Logger) {
	memR.Logger = l
}

// OnStart implements Service.
func (memR *Reactor) OnStart() error {
	if !memR.opts.ListenOnly {
		go func() {
			for {
				select {
				case <-memR.Quit():
					return

				// listen in for any newly verified tx via RPC, then immediately
				// broadcast it to all connected peers.
				case nextTx := <-memR.mempool.next():
					memR.broadcastNewTx(nextTx)
				}
			}
		}()
	} else {
		memR.Logger.Info("Tx broadcasting is disabled")
	}
	// run a separate go routine to check for time based TTLs
	if memR.mempool.config.TTLDuration > 0 {
		go func() {
			ticker := time.NewTicker(memR.mempool.config.TTLDuration)
			for {
				select {
				case <-ticker.C:
					memR.mempool.CheckToPurgeExpiredTxs()
				case <-memR.Quit():
					return
				}
			}
		}()
	}

	return nil
}

// OnStop implements Service
func (memR *Reactor) OnStop() {
	// stop all the timers tracking outbound requests
	memR.requests.Close()
}

// GetChannels implements Reactor by returning the list of channels for this
// reactor.
func (memR *Reactor) GetChannels() []*p2p.ChannelDescriptor {
	largestTx := make([]byte, memR.opts.MaxTxSize)
	txMsg := protomem.Message{
		Sum: &protomem.Message_Txs{
			Txs: &protomem.Txs{Txs: [][]byte{largestTx}},
		},
	}

	stateMsg := protomem.Message{
		Sum: &protomem.Message_SeenTx{
			SeenTx: &protomem.SeenTx{
				TxKey: make([]byte, tmhash.Size),
			},
		},
	}

	return []*p2p.ChannelDescriptor{
		{
			ID:                  mempool.MempoolChannel,
			Priority:            6,
			RecvMessageCapacity: txMsg.Size(),
			MessageType:         &protomem.Message{},
		},
		{
			ID:                  MempoolStateChannel,
			Priority:            5,
			RecvMessageCapacity: stateMsg.Size(),
			MessageType:         &protomem.Message{},
		},
	}
}

// InitPeer implements Reactor by creating a state for the peer.
func (memR *Reactor) InitPeer(peer p2p.Peer) p2p.Peer {
	memR.ids.ReserveForPeer(peer)
	return peer
}

// RemovePeer implements Reactor. For all current outbound requests to this
// peer it will find a new peer to rerequest the same transactions.
func (memR *Reactor) RemovePeer(peer p2p.Peer, reason interface{}) {
	peerID := memR.ids.Reclaim(peer.ID())
	// clear all memory of seen txs by that peer
	memR.mempool.seenByPeersSet.RemovePeer(peerID)

	// remove and rerequest all pending outbound requests to that peer since we know
	// we won't receive any responses from them.
	outboundRequests := memR.requests.ClearAllRequestsFrom(peerID)
	for key := range outboundRequests {
		memR.mempool.metrics.RequestedTxs.Add(1)
		memR.findNewPeerToRequestTx(key)
	}
}

func (memR *Reactor) Receive(chID byte, peer p2p.Peer, msgBytes []byte) {
	msg := &protomem.Message{}
	err := proto.Unmarshal(msgBytes, msg)
	if err != nil {
		panic(err)
	}
	uw, err := msg.Unwrap()
	if err != nil {
		panic(err)
	}
	memR.ReceiveEnvelope(p2p.Envelope{
		ChannelID: chID,
		Src:       peer,
		Message:   uw,
	})
}

// ReceiveEnvelope implements Reactor.
// It processes one of three messages: Txs, SeenTx, WantTx.
func (memR *Reactor) ReceiveEnvelope(e p2p.Envelope) {
	switch msg := e.Message.(type) {

	// A peer has sent us one or more transactions. This could be either because we requested them
	// or because the peer received a new transaction and is broadcasting it to us.
	// NOTE: This setup also means that we can support older mempool implementations that simply
	// flooded the network with transactions.
	case *protomem.Txs:
		protoTxs := msg.GetTxs()
		if len(protoTxs) == 0 {
			memR.Logger.Error("received empty txs from peer", "src", e.Src)
			return
		}
		peerID := memR.ids.GetIDForPeer(e.Src.ID())
		txInfo := mempool.TxInfo{SenderID: peerID}
		txInfo.SenderP2PID = e.Src.ID()

		var err error
		for _, tx := range protoTxs {
			ntx := types.Tx(tx)
			key := ntx.Key()
			schema.WriteMempoolTx(memR.traceClient, string(e.Src.ID()), key[:], schema.Download)
			// If we requested the transaction we mark it as received.
			if memR.requests.Has(peerID, key) {
				memR.requests.MarkReceived(peerID, key)
				memR.Logger.Debug("received a response for a requested transaction", "peerID", peerID, "txKey", key)
			} else {
				// If we didn't request the transaction we simply mark the peer as having the
				// tx (we'd have already done it if we were requesting the tx).
				memR.mempool.PeerHasTx(peerID, key)
				memR.Logger.Debug("received new transaction", "peerID", peerID, "txKey", key)
			}
			_, err = memR.mempool.TryAddNewTx(ntx, key, txInfo)
			if err != nil && err != ErrTxInMempool {
				memR.Logger.Debug("Could not add tx", "txKey", key, "err", err)
				return
			}
			if !memR.opts.ListenOnly {
				// We broadcast only transactions that we deem valid and actually have in our mempool.
				memR.broadcastSeenTx(key)
			}
		}

	// A peer has indicated to us that it has a transaction. We first verify the txkey and
	// mark that peer as having the transaction. Then we proceed with the following logic:
	//
	// 1. If we have the transaction, we do nothing.
	// 2. If we don't yet have the tx but have an outgoing request for it, we do nothing.
	// 3. If we recently evicted the tx and still don't have space for it, we do nothing.
	// 4. Else, we request the transaction from that peer.
	case *protomem.SeenTx:
		txKey, err := types.TxKeyFromBytes(msg.TxKey)
		if err != nil {
			memR.Logger.Error("peer sent SeenTx with incorrect tx key", "err", err)
			memR.Switch.StopPeerForError(e.Src, err)
			return
		}
		schema.WriteMempoolPeerState(
			memR.traceClient,
			string(e.Src.ID()),
			schema.SeenTx,
			txKey[:],
			schema.Download,
		)
		peerID := memR.ids.GetIDForPeer(e.Src.ID())
		memR.mempool.PeerHasTx(peerID, txKey)
		// Check if we don't already have the transaction and that it was recently rejected
		if memR.mempool.Has(txKey) || memR.mempool.IsRejectedTx(txKey) {
			memR.Logger.Debug("received a seen tx for a tx we already have", "txKey", txKey)
			return
		}

		// If we are already requesting that tx, then we don't need to go any further.
		if memR.requests.ForTx(txKey) != 0 {
			memR.Logger.Debug("received a SeenTx message for a transaction we are already requesting", "txKey", txKey)
			return
		}

		// We don't have the transaction, nor are we requesting it so we send the node
		// a want msg
		memR.requestTx(txKey, e.Src)

	// A peer is requesting a transaction that we have claimed to have. Find the specified
	// transaction and broadcast it to the peer. We may no longer have the transaction
	case *protomem.WantTx:
		txKey, err := types.TxKeyFromBytes(msg.TxKey)
		if err != nil {
			memR.Logger.Error("peer sent WantTx with incorrect tx key", "err", err)
			memR.Switch.StopPeerForError(e.Src, err)
			return
		}
<<<<<<< HEAD
		tx, has := memR.mempool.GetTxByKey(txKey)
=======
		schema.WriteMempoolPeerState(
			memR.traceClient,
			string(e.Src.ID()),
			schema.WantTx,
			txKey[:],
			schema.Download,
		)
		tx, has := memR.mempool.Get(txKey)
>>>>>>> 68d87ab1
		if has && !memR.opts.ListenOnly {
			peerID := memR.ids.GetIDForPeer(e.Src.ID())
			memR.Logger.Debug("sending a tx in response to a want msg", "peer", peerID)
			if p2p.SendEnvelopeShim(e.Src, p2p.Envelope{ //nolint:staticcheck
				ChannelID: mempool.MempoolChannel,
				Message:   &protomem.Txs{Txs: [][]byte{tx}},
			}, memR.Logger) {
				memR.mempool.PeerHasTx(peerID, txKey)
				schema.WriteMempoolTx(
					memR.traceClient,
					string(e.Src.ID()),
					txKey[:],
					schema.Upload,
				)
			}
		}

	default:
		memR.Logger.Error("unknown message type", "src", e.Src, "chId", e.ChannelID, "msg", fmt.Sprintf("%T", msg))
		memR.Switch.StopPeerForError(e.Src, fmt.Errorf("mempool cannot handle message of type: %T", msg))
		return
	}
}

// PeerState describes the state of a peer.
type PeerState interface {
	GetHeight() int64
}

// broadcastSeenTx broadcasts a SeenTx message to all peers unless we
// know they have already seen the transaction
func (memR *Reactor) broadcastSeenTx(txKey types.TxKey) {
	memR.Logger.Debug("broadcasting seen tx to all peers", "tx_key", txKey.String())
	msg := &protomem.Message{
		Sum: &protomem.Message_SeenTx{
			SeenTx: &protomem.SeenTx{
				TxKey: txKey[:],
			},
		},
	}

	// Add jitter to when the node broadcasts it's seen txs to stagger when nodes
	// in the network broadcast their seenTx messages.
	time.Sleep(time.Duration(rand.Intn(10)*10) * time.Millisecond) //nolint:gosec

	for id, peer := range memR.ids.GetAll() {
		if p, ok := peer.Get(types.PeerStateKey).(PeerState); ok {
			// make sure peer isn't too far behind. This can happen
			// if the peer is blocksyncing still and catching up
			// in which case we just skip sending the transaction
			if p.GetHeight() < memR.mempool.Height()-peerHeightDiff {
				memR.Logger.Debug("peer is too far behind us. Skipping broadcast of seen tx")
				continue
			}
		}
		// no need to send a seen tx message to a peer that already
		// has that tx.
		if memR.mempool.seenByPeersSet.Has(txKey, id) {
			continue
		}

		p2p.SendEnvelopeShim(peer, p2p.Envelope{ //nolint: staticcheck
			ChannelID: MempoolStateChannel,
			Message:   msg,
		}, memR.Logger)
	}
}

// broadcastNewTx broadcast new transaction to all peers unless we are already sure they have seen the tx.
func (memR *Reactor) broadcastNewTx(wtx *wrappedTx) {
	msg := &protomem.Message{
		Sum: &protomem.Message_Txs{
			Txs: &protomem.Txs{
				Txs: [][]byte{wtx.tx},
			},
		},
	}

	for id, peer := range memR.ids.GetAll() {
		if p, ok := peer.Get(types.PeerStateKey).(PeerState); ok {
			// make sure peer isn't too far behind. This can happen
			// if the peer is blocksyncing still and catching up
			// in which case we just skip sending the transaction
			if p.GetHeight() < wtx.height-peerHeightDiff {
				memR.Logger.Debug("peer is too far behind us. Skipping broadcast of seen tx")
				continue
			}
		}

		if memR.mempool.seenByPeersSet.Has(wtx.key, id) {
			continue
		}

		p2p.SendEnvelopeShim(peer, p2p.Envelope{ //nolint: staticcheck
			ChannelID: mempool.MempoolChannel,
			Message:   msg,
		}, memR.Logger)
	}
}

// requestTx requests a transaction from a peer and tracks it,
// requesting it from another peer if the first peer does not respond.
func (memR *Reactor) requestTx(txKey types.TxKey, peer p2p.Peer) {
	if peer == nil {
		// we have disconnected from the peer
		return
	}
	memR.Logger.Debug("requesting tx", "txKey", txKey, "peerID", peer.ID())
	msg := &protomem.Message{
		Sum: &protomem.Message_WantTx{
			WantTx: &protomem.WantTx{TxKey: txKey[:]},
		},
	}

	success := p2p.SendEnvelopeShim(peer, p2p.Envelope{ //nolint: staticcheck
		ChannelID: MempoolStateChannel,
		Message:   msg,
	}, memR.Logger)
	if success {
		memR.mempool.metrics.RequestedTxs.Add(1)
		requested := memR.requests.Add(txKey, memR.ids.GetIDForPeer(peer.ID()), memR.findNewPeerToRequestTx)
		if !requested {
			memR.Logger.Error("have already marked a tx as requested", "txKey", txKey, "peerID", peer.ID())
		}
	}
}

// findNewPeerToSendTx finds a new peer that has already seen the transaction to
// request a transaction from.
func (memR *Reactor) findNewPeerToRequestTx(txKey types.TxKey) {
	// ensure that we are connected to peers
	if memR.ids.Len() == 0 {
		return
	}

	// pop the next peer in the list of remaining peers that have seen the tx
	// and does not already have an outbound request for that tx
	seenMap := memR.mempool.seenByPeersSet.Get(txKey)
	var peerID uint16
	for possiblePeer := range seenMap {
		if !memR.requests.Has(possiblePeer, txKey) {
			peerID = possiblePeer
			break
		}
	}

	if peerID == 0 {
		// No other free peer has the transaction we are looking for.
		// We give up 🤷‍♂️ and hope either a peer responds late or the tx
		// is gossiped again
		memR.Logger.Info("no other peer has the tx we are looking for", "txKey", txKey)
		return
	}
	peer := memR.ids.GetPeer(peerID)
	if peer == nil {
		// we disconnected from that peer, retry again until we exhaust the list
		memR.findNewPeerToRequestTx(txKey)
	} else {
		memR.mempool.metrics.RerequestedTxs.Add(1)
		memR.requestTx(txKey, peer)
	}
}<|MERGE_RESOLUTION|>--- conflicted
+++ resolved
@@ -311,9 +311,7 @@
 			memR.Switch.StopPeerForError(e.Src, err)
 			return
 		}
-<<<<<<< HEAD
-		tx, has := memR.mempool.GetTxByKey(txKey)
-=======
+    
 		schema.WriteMempoolPeerState(
 			memR.traceClient,
 			string(e.Src.ID()),
@@ -321,8 +319,8 @@
 			txKey[:],
 			schema.Download,
 		)
-		tx, has := memR.mempool.Get(txKey)
->>>>>>> 68d87ab1
+    tx, has := memR.mempool.GetTxByKey(txKey)
+
 		if has && !memR.opts.ListenOnly {
 			peerID := memR.ids.GetIDForPeer(e.Src.ID())
 			memR.Logger.Debug("sending a tx in response to a want msg", "peer", peerID)
