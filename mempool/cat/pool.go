package cat

import (
	"errors"
	"fmt"
	"runtime"
	"sort"
	"sync"
	"time"

	"github.com/creachadair/taskgroup"

	abci "github.com/tendermint/tendermint/abci/types"
	"github.com/tendermint/tendermint/config"
	"github.com/tendermint/tendermint/libs/log"
	"github.com/tendermint/tendermint/mempool"
	"github.com/tendermint/tendermint/proxy"
	"github.com/tendermint/tendermint/types"
)

// enforce compile-time satisfaction of the Mempool interface
var _ mempool.Mempool = (*TxPool)(nil)

// Amount of evicted txs to cache. This is low enough so that in patches
// of high tx throughput, the txpool will be able to quickly recover txs
// that evicted but not large enough that continual excessive tx load won't
// take up needless memory.
const evictedTxCacheSize = 200

var (
	ErrTxInMempool       = errors.New("tx already exists in mempool")
	ErrTxAlreadyRejected = errors.New("tx was previously rejected")
)

// TxPoolOption sets an optional parameter on the TxPool.
type TxPoolOption func(*TxPool)

// TxPool implemements the Mempool interface and allows the application to
// set priority values on transactions in the CheckTx response. When selecting
// transactions to include in a block, higher-priority transactions are chosen
// first.  When evicting transactions from the mempool for size constraints,
// lower-priority transactions are evicted first. Transactions themselves are
// unordered (A map is used). They can be broadcast in an order different from 
// the order to which transactions are entered. There is no guarantee when CheckTx
// passes that a transaction has been successfully broadcast to any of its peers.
//
// A TTL can be set to remove transactions after a period of time or a number
// of heights.
//
// A cache of rejectedTxs can be set in the mempool config. Transactions that
// are rejected because of `CheckTx` or other validity checks will be instantly
// rejected if they are seen again. Committed transactions are also added to
// this cache. This serves somewhat as replay protection but applications should 
// implement something more comprehensive
type TxPool struct {
	// Immutable fields
	logger       log.Logger
	config       *config.MempoolConfig
	proxyAppConn proxy.AppConnMempool
	metrics      *mempool.Metrics

	// these values are modified once per height
	updateMtx            sync.Mutex
	notifiedTxsAvailable bool
	txsAvailable         chan struct{} // one value sent per height when mempool is not empty
	preCheckFn           mempool.PreCheckFunc
	postCheckFn          mempool.PostCheckFunc
	height               int64 // the latest height passed to Update

	// Thread-safe cache of rejected transactions for quick look-up
	rejectedTxCache *LRUTxCache
	// Thread-safe list of transactions peers have seen that we have not yet seen
	seenByPeersSet *SeenTxSet

	// Store of wrapped transactions
	store *store

	// broadcastCh is an unbuffered channel of new transactions that need to
	// be broadcasted to peers. Only populated if `broadcast` in the config is enabled
	broadcastCh      chan types.Tx
	broadcastMtx     sync.Mutex
	txsToBeBroadcast []types.TxKey
}

// NewTxPool constructs a new, empty content addressable txpool at the specified
// initial height and using the given config and options.
func NewTxPool(
	logger log.Logger,
	cfg *config.MempoolConfig,
	proxyAppConn proxy.AppConnMempool,
	height int64,
	options ...TxPoolOption,
) *TxPool {
	txmp := &TxPool{
		logger:           logger,
		config:           cfg,
		proxyAppConn:     proxyAppConn,
		metrics:          mempool.NopMetrics(),
		rejectedTxCache:  NewLRUTxCache(cfg.CacheSize),
		seenByPeersSet:   NewSeenTxSet(),
		height:           height,
		preCheckFn:       func(_ types.Tx) error { return nil },
		postCheckFn:      func(_ types.Tx, _ *abci.ResponseCheckTx) error { return nil },
		store:            newStore(),
		broadcastCh:      make(chan types.Tx),
		txsToBeBroadcast: make([]types.TxKey, 0),
	}

	for _, opt := range options {
		opt(txmp)
	}

	return txmp
}

// WithPreCheck sets a filter for the mempool to reject a transaction if f(tx)
// returns an error. This is executed before CheckTx. It only applies to the
// first created block. After that, Update() overwrites the existing value.
func WithPreCheck(f mempool.PreCheckFunc) TxPoolOption {
	return func(txmp *TxPool) { txmp.preCheckFn = f }
}

// WithPostCheck sets a filter for the mempool to reject a transaction if
// f(tx, resp) returns an error. This is executed after CheckTx. It only applies
// to the first created block. After that, Update overwrites the existing value.
func WithPostCheck(f mempool.PostCheckFunc) TxPoolOption {
	return func(txmp *TxPool) { txmp.postCheckFn = f }
}

// WithMetrics sets the mempool's metrics collector.
func WithMetrics(metrics *mempool.Metrics) TxPoolOption {
	return func(txmp *TxPool) { txmp.metrics = metrics }
}

// Lock is a noop as ABCI calls are serialized
func (txmp *TxPool) Lock() {}

// Unlock is a noop as ABCI calls are serialized
func (txmp *TxPool) Unlock() {}

// Size returns the number of valid transactions in the mempool. It is
// thread-safe.
func (txmp *TxPool) Size() int { return txmp.store.size() }

// SizeBytes returns the total sum in bytes of all the valid transactions in the
// mempool. It is thread-safe.
func (txmp *TxPool) SizeBytes() int64 { return txmp.store.totalBytes() }

// FlushAppConn executes FlushSync on the mempool's proxyAppConn.
//
// The caller must hold an exclusive mempool lock (by calling txmp.Lock) before
// calling FlushAppConn.
func (txmp *TxPool) FlushAppConn() error {
	return txmp.proxyAppConn.FlushSync()
}

// EnableTxsAvailable enables the mempool to trigger events when transactions
// are available on a block by block basis.
func (txmp *TxPool) EnableTxsAvailable() {
	txmp.txsAvailable = make(chan struct{}, 1)
}

// TxsAvailable returns a channel which fires once for every height, and only
// when transactions are available in the mempool. It is thread-safe.
func (txmp *TxPool) TxsAvailable() <-chan struct{} { return txmp.txsAvailable }

// Height returns the latest height that the mempool is at
func (txmp *TxPool) Height() int64 {
	txmp.updateMtx.Lock()
	defer txmp.updateMtx.Unlock()
	return txmp.height
}

// Has returns true if the transaction is currently in the mempool
func (txmp *TxPool) Has(txKey types.TxKey) bool {
	return txmp.store.has(txKey)
}

// Get retrieves a transaction based on the key. It returns a bool
// if the transaction exists or not
func (txmp *TxPool) Get(txKey types.TxKey) (types.Tx, bool) {
	wtx := txmp.store.get(txKey)
	if wtx != nil {
		return wtx.tx, true
	}
	return types.Tx{}, false
}

// IsRejectedTx returns true if the transaction was recently rejected and is
// currently within the cache
func (txmp *TxPool) IsRejectedTx(txKey types.TxKey) bool {
	return txmp.rejectedTxCache.Has(txKey)
}

// CheckTx adds the given transaction to the mempool if it fits and passes the
// application's ABCI CheckTx method. This should be viewed as the entry method for new transactions
// into the network. In practice this happens via an RPC endpoint
func (txmp *TxPool) CheckTx(tx types.Tx, cb func(*abci.Response), txInfo mempool.TxInfo) error {
	// Reject transactions in excess of the configured maximum transaction size.
	if len(tx) > txmp.config.MaxTxBytes {
		return mempool.ErrTxTooLarge{Max: txmp.config.MaxTxBytes, Actual: len(tx)}
	}

	// This is a new transaction that we haven't seen before. Verify it against the app and attempt
	// to add it to the transaction pool.
	key := tx.Key()
	rsp, err := txmp.TryAddNewTx(tx, key, txInfo)
	if err != nil {
		return err
	}
	defer func() {
		// call the callback if it is set
		if cb != nil {
			cb(&abci.Response{Value: &abci.Response_CheckTx{CheckTx: rsp}})
		}
	}()

	// push to the broadcast queue that a new transaction is ready
	txmp.markToBeBroadcast(key, tx)
	return nil
}

// next is used by the reactor to get the next transaction to broadcast
// to all other peers.
func (txmp *TxPool) next() <-chan types.Tx {
	txmp.broadcastMtx.Lock()
	defer txmp.broadcastMtx.Unlock()
	for len(txmp.txsToBeBroadcast) != 0 {
		ch := make(chan types.Tx, 1)
		key := txmp.txsToBeBroadcast[0]
		txmp.txsToBeBroadcast = txmp.txsToBeBroadcast[1:]
		tx, exists := txmp.Get(key)
		if !exists {

			continue
		}
		ch <- tx
		return ch
	}

	return txmp.broadcastCh
}

// markToBeBroadcast marks a transaction to be broadcasted to peers.
// This should never block so we use a map to create an unbounded queue
// of transactions that need to be gossiped.
func (txmp *TxPool) markToBeBroadcast(key types.TxKey, tx types.Tx) {
	if !txmp.config.Broadcast {
		return
	}

	select {
	case txmp.broadcastCh <- tx:
	default:
		txmp.broadcastMtx.Lock()
		defer txmp.broadcastMtx.Unlock()
		txmp.txsToBeBroadcast = append(txmp.txsToBeBroadcast, key)
	}
}

// TryAddNewTx attempts to add a tx that has not already been seen before. It first marks it as seen
// to avoid races with the same tx. It then call `CheckTx` so that the application can validate it.
// If it passes `CheckTx`, the new transaction is added to the mempool as long as it has
// sufficient priority and space else if evicted it will return an error
func (txmp *TxPool) TryAddNewTx(tx types.Tx, key types.TxKey, txInfo mempool.TxInfo) (*abci.ResponseCheckTx, error) {
	// First check any of the caches to see if we can conclude early. We may have already seen and processed
	// the transaction if:
	// - We are connected to nodes running v0 or v1 which simply flood the network
	// - If a client submits a transaction to multiple nodes (via RPC)
	// - We send multiple requests and the first peer eventually responds after the second peer has already provided the tx
	if txmp.IsRejectedTx(key) {
		// The peer has sent us a transaction that we have previously marked as invalid. Since `CheckTx` can
		// be non-deterministic, we don't punish the peer but instead just ignore the tx
		return nil, ErrTxAlreadyRejected
	}

	if txmp.Has(key) {
		txmp.metrics.AlreadySeenTxs.Add(1)
		// The peer has sent us a transaction that we have already seen
		return nil, ErrTxInMempool
	}

	// reserve the key
	if !txmp.store.reserve(key) {
		txmp.logger.Debug("mempool already attempting to verify and add transaction", "txKey", fmt.Sprintf("%X", key))
		txmp.PeerHasTx(txInfo.SenderID, key)
		return nil, ErrTxInMempool
	}
	defer txmp.store.release(key)

	// If a precheck hook is defined, call it before invoking the application.
	if err := txmp.preCheck(tx); err != nil {
		txmp.metrics.FailedTxs.Add(1)
		return nil, mempool.ErrPreCheck{Reason: err}
	}

	// Early exit if the proxy connection has an error.
	if err := txmp.proxyAppConn.Error(); err != nil {
		return nil, err
	}

	// Invoke an ABCI CheckTx for this transaction.
	rsp, err := txmp.proxyAppConn.CheckTxSync(abci.RequestCheckTx{Tx: tx})
	if err != nil {
		return rsp, err
	}
	if rsp.Code != abci.CodeTypeOK {
		if txmp.config.KeepInvalidTxsInCache {
			txmp.rejectedTxCache.Push(key)
		}
		txmp.metrics.FailedTxs.Add(1)
<<<<<<< HEAD
		return rsp, fmt.Errorf("application rejected transaction with code %d (Log:  %s)", rsp.Code, rsp.Log)
=======
		return rsp, fmt.Errorf("application rejected transaction with code %d (Log: %s)", rsp.Code, rsp.Log)
>>>>>>> f09710ab
	}

	// Create wrapped tx
	wtx := newWrappedTx(
		tx, key, txmp.Height(), rsp.GasWanted, rsp.Priority, rsp.Sender,
	)

	// Perform the post check
	err = txmp.postCheck(wtx.tx, rsp)
	if err != nil {
		if txmp.config.KeepInvalidTxsInCache {
			txmp.rejectedTxCache.Push(key)
		}
		txmp.metrics.FailedTxs.Add(1)
		return rsp, fmt.Errorf("rejected bad transaction after post check: %w", err)
	}

	// Now we consider the transaction to be valid. Once a transaction is valid, it
	// can only become invalid if recheckTx is enabled and RecheckTx returns a non zero code
	if err := txmp.addNewTransaction(wtx, rsp); err != nil {
		return nil, err
	}
	return rsp, nil
}

// RemoveTxByKey removes the transaction with the specified key from the
// mempool. It adds it to the rejectedTxCache so it will not be added again
func (txmp *TxPool) RemoveTxByKey(txKey types.TxKey) error {
	txmp.removeTxByKey(txKey)
	txmp.metrics.EvictedTxs.Add(1)
	return nil
}

func (txmp *TxPool) removeTxByKey(txKey types.TxKey) {
	txmp.rejectedTxCache.Push(txKey)
	_ = txmp.store.remove(txKey)
	txmp.seenByPeersSet.RemoveKey(txKey)
<<<<<<< HEAD
=======
	txmp.metrics.EvictedTxs.Add(1)
	txmp.broadcastMtx.Lock()
	defer txmp.broadcastMtx.Unlock()
	delete(txmp.txsToBeBroadcast, txKey)
>>>>>>> f09710ab
}

// Flush purges the contents of the mempool and the cache, leaving both empty.
// The current height is not modified by this operation.
func (txmp *TxPool) Flush() {
	// Remove all the transactions in the list explicitly, so that the sizes
	// and indexes get updated properly.
	size := txmp.Size()
	txmp.store.reset()
	txmp.seenByPeersSet.Reset()
	txmp.rejectedTxCache.Reset()
	txmp.metrics.EvictedTxs.Add(float64(size))
	txmp.broadcastMtx.Lock()
	defer txmp.broadcastMtx.Unlock()
<<<<<<< HEAD
	txmp.txsToBeBroadcast = make([]types.TxKey, 0)
=======
	// drain the broadcast channel
	select {
	case _ = <-txmp.broadcastCh:
	default:
	}
	txmp.txsToBeBroadcast = make(map[types.TxKey]struct{})
>>>>>>> f09710ab
}

// PeerHasTx marks that the transaction has been seen by a peer.
func (txmp *TxPool) PeerHasTx(peer uint16, txKey types.TxKey) {
	txmp.logger.Debug("peer has tx", "peer", peer, "txKey", fmt.Sprintf("%X", txKey))
	txmp.seenByPeersSet.Add(txKey, peer)
}

// allEntriesSorted returns a slice of all the transactions currently in the
// mempool, sorted in nonincreasing order by priority with ties broken by
// increasing order of arrival time.
func (txmp *TxPool) allEntriesSorted() []*wrappedTx {
	txs := txmp.store.getAllTxs()
	sort.Slice(txs, func(i, j int) bool {
		if txs[i].priority == txs[j].priority {
			return txs[i].timestamp.Before(txs[j].timestamp)
		}
		return txs[i].priority > txs[j].priority // N.B. higher priorities first
	})
	return txs
}

// ReapMaxBytesMaxGas returns a slice of valid transactions that fit within the
// size and gas constraints. The results are ordered by nonincreasing priority,
// with ties broken by increasing order of arrival. Reaping transactions does
// not remove them from the mempool
//
// If maxBytes < 0, no limit is set on the total size in bytes.
// If maxGas < 0, no limit is set on the total gas cost.
//
// If the mempool is empty or has no transactions fitting within the given
// constraints, the result will also be empty.
func (txmp *TxPool) ReapMaxBytesMaxGas(maxBytes, maxGas int64) types.Txs {
	var totalGas, totalBytes int64

	var keep []types.Tx //nolint:prealloc
	for _, w := range txmp.allEntriesSorted() {
		// N.B. When computing byte size, we need to include the overhead for
		// encoding as protobuf to send to the application.
		totalGas += w.gasWanted
		totalBytes += types.ComputeProtoSizeForTxs([]types.Tx{w.tx})
		if (maxGas >= 0 && totalGas > maxGas) || (maxBytes >= 0 && totalBytes > maxBytes) {
			break
		}
		keep = append(keep, w.tx)
	}
	return keep
}

// ReapMaxTxs returns up to max transactions from the mempool. The results are
// ordered by nonincreasing priority with ties broken by increasing order of
// arrival. Reaping transactions does not remove them from the mempool.
//
// If max < 0, all transactions in the mempool are reaped.
//
// The result may have fewer than max elements (possibly zero) if the mempool
// does not have that many transactions available.
func (txmp *TxPool) ReapMaxTxs(max int) types.Txs {
	var keep []types.Tx //nolint:prealloc

	for _, w := range txmp.allEntriesSorted() {
		if max >= 0 && len(keep) >= max {
			break
		}
		keep = append(keep, w.tx)
	}
	return keep
}

// Update removes all the given transactions from the mempool and the cache,
// and updates the current block height. The blockTxs and deliverTxResponses
// must have the same length with each response corresponding to the tx at the
// same offset.
//
// If the configuration enables recheck, Update sends each remaining
// transaction after removing blockTxs to the ABCI CheckTx method.  Any
// transactions marked as invalid during recheck are also removed.
//
// The caller must hold an exclusive mempool lock (by calling txmp.Lock) before
// calling Update.
func (txmp *TxPool) Update(
	blockHeight int64,
	blockTxs types.Txs,
	deliverTxResponses []*abci.ResponseDeliverTx,
	newPreFn mempool.PreCheckFunc,
	newPostFn mempool.PostCheckFunc,
) error {
	// Safety check: Transactions and responses must match in number.
	if len(blockTxs) != len(deliverTxResponses) {
		panic(fmt.Sprintf("mempool: got %d transactions but %d DeliverTx responses",
			len(blockTxs), len(deliverTxResponses)))
	}
	txmp.logger.Debug("updating mempool", "height", blockHeight, "txs", len(blockTxs))

	txmp.updateMtx.Lock()
	txmp.height = blockHeight
	txmp.notifiedTxsAvailable = false

	if newPreFn != nil {
		txmp.preCheckFn = newPreFn
	}
	if newPostFn != nil {
		txmp.postCheckFn = newPostFn
	}
	txmp.updateMtx.Unlock()

	txmp.metrics.SuccessfulTxs.Add(float64(len(blockTxs)))
	for _, tx := range blockTxs {
		// Regardless of success, remove the transaction from the mempool.
		txmp.removeTxByKey(tx.Key())
	}

	txmp.purgeExpiredTxs(blockHeight)

	// If there any uncommitted transactions left in the mempool, we either
	// initiate re-CheckTx per remaining transaction or notify that remaining
	// transactions are left.
	size := txmp.Size()
	txmp.metrics.Size.Set(float64(size))
	if size > 0 {
		if txmp.config.Recheck {
			txmp.recheckTransactions()
		} else {
			txmp.notifyTxsAvailable()
		}
	}
	return nil
}

// addNewTransaction handles the ABCI CheckTx response for the first time a
// transaction is added to the mempool.  A recheck after a block is committed
// goes to handleRecheckResult.
//
// If either the application rejected the transaction or a post-check hook is
// defined and rejects the transaction, it is discarded.
//
// Otherwise, if the mempool is full, check for lower-priority transactions
// that can be evicted to make room for the new one. If no such transactions
// exist, this transaction is logged and dropped; otherwise the selected
// transactions are evicted.
//
// Finally, the new transaction is added and size stats updated.
func (txmp *TxPool) addNewTransaction(wtx *wrappedTx, checkTxRes *abci.ResponseCheckTx) error {
	// At this point the application has ruled the transaction valid, but the
	// mempool might be full. If so, find the lowest-priority items with lower
	// priority than the application assigned to this new one, and evict as many
	// of them as necessary to make room for tx. If no such items exist, we
	// discard tx.
	if !txmp.canAddTx(wtx.size()) {
		victims, victimBytes := txmp.store.getTxsBelowPriority(wtx.priority)

		// If there are no suitable eviction candidates, or the total size of
		// those candidates is not enough to make room for the new transaction,
		// drop the new one.
		if len(victims) == 0 || victimBytes < wtx.size() {
			txmp.metrics.EvictedTxs.Add(1)
			checkTxRes.MempoolError = fmt.Sprintf("rejected valid incoming transaction; mempool is full (%X)",
				wtx.key)
			return fmt.Errorf("rejected valid incoming transaction; mempool is full (%X). Size: (%d:%d)",
				wtx.key.String(), txmp.Size(), txmp.SizeBytes())
		}

		txmp.logger.Debug("evicting lower-priority transactions",
			"new_tx", wtx.key.String(),
			"new_priority", wtx.priority,
		)

		// Sort lowest priority items first so they will be evicted first.  Break
		// ties in favor of newer items (to maintain FIFO semantics in a group).
		sort.Slice(victims, func(i, j int) bool {
			iw := victims[i]
			jw := victims[j]
			if iw.priority == jw.priority {
				return iw.timestamp.After(jw.timestamp)
			}
			return iw.priority < jw.priority
		})

		// Evict as many of the victims as necessary to make room.
		availableBytes := txmp.availableBytes()
		for _, tx := range victims {
			txmp.evictTx(tx)

			// We may not need to evict all the eligible transactions.  Bail out
			// early if we have made enough room.
			availableBytes += tx.size()
			if availableBytes >= wtx.size() {
				break
			}
		}
	}

	txmp.store.set(wtx)

	txmp.metrics.TxSizeBytes.Observe(float64(wtx.size()))
	txmp.metrics.Size.Set(float64(txmp.Size()))
	txmp.logger.Debug(
		"inserted new valid transaction",
		"priority", wtx.priority,
		"tx", fmt.Sprintf("%X", wtx.key),
		"height", wtx.height,
		"num_txs", txmp.Size(),
	)
	txmp.notifyTxsAvailable()
	return nil
}

func (txmp *TxPool) evictTx(wtx *wrappedTx) {
	txmp.store.remove(wtx.key)
	txmp.metrics.EvictedTxs.Add(1)
	txmp.logger.Debug(
		"evicted valid existing transaction; mempool full",
		"old_tx", fmt.Sprintf("%X", wtx.key),
		"old_priority", wtx.priority,
	)
}

// handleRecheckResult handles the responses from ABCI CheckTx calls issued
// during the recheck phase of a block Update.  It removes any transactions
// invalidated by the application.
//
// This method is NOT executed for the initial CheckTx on a new transaction;
// that case is handled by addNewTransaction instead.
func (txmp *TxPool) handleRecheckResult(wtx *wrappedTx, checkTxRes *abci.ResponseCheckTx) {
	txmp.metrics.RecheckTimes.Add(1)

	// If a postcheck hook is defined, call it before checking the result.
	err := txmp.postCheck(wtx.tx, checkTxRes)

	if checkTxRes.Code == abci.CodeTypeOK && err == nil {
		// Note that we do not update the transaction with any of the values returned in
		// recheck tx
		return // N.B. Size of mempool did not change
	}

	txmp.logger.Debug(
		"existing transaction no longer valid; failed re-CheckTx callback",
		"priority", wtx.priority,
		"tx", fmt.Sprintf("%X", wtx.key),
		"err", err,
		"code", checkTxRes.Code,
	)
	txmp.store.remove(wtx.key)
	if txmp.config.KeepInvalidTxsInCache {
		txmp.rejectedTxCache.Push(wtx.key)
	}
	txmp.metrics.FailedTxs.Add(1)
	txmp.metrics.Size.Set(float64(txmp.Size()))
}

// recheckTransactions initiates re-CheckTx ABCI calls for all the transactions
// currently in the mempool. It reports the number of recheck calls that were
// successfully initiated.
//
// Precondition: The mempool is not empty.
// The caller must hold txmp.mtx exclusively.
func (txmp *TxPool) recheckTransactions() {
	if txmp.Size() == 0 {
		panic("mempool: cannot run recheck on an empty mempool")
	}
	txmp.logger.Debug(
		"executing re-CheckTx for all remaining transactions",
		"num_txs", txmp.Size(),
		"height", txmp.Height(),
	)

	// Collect transactions currently in the mempool requiring recheck.
	wtxs := txmp.store.getAllTxs()

	// Issue CheckTx calls for each remaining transaction, and when all the
	// rechecks are complete signal watchers that transactions may be available.
	go func() {
		g, start := taskgroup.New(nil).Limit(2 * runtime.NumCPU())

		for _, wtx := range wtxs {
			wtx := wtx
			start(func() error {
				// The response for this CheckTx is handled by the default recheckTxCallback.
				rsp, err := txmp.proxyAppConn.CheckTxSync(abci.RequestCheckTx{
					Tx:   wtx.tx,
					Type: abci.CheckTxType_Recheck,
				})
				if err != nil {
					txmp.logger.Error("failed to execute CheckTx during recheck",
						"err", err, "key", fmt.Sprintf("%x", wtx.key))
				} else {
					txmp.handleRecheckResult(wtx, rsp)
				}
				return nil
			})
		}
		_ = txmp.proxyAppConn.FlushAsync()

		// When recheck is complete, trigger a notification for more transactions.
		_ = g.Wait()
		txmp.notifyTxsAvailable()
	}()
}

// availableBytes returns the number of bytes available in the mempool.
func (txmp *TxPool) availableBytes() int64 {
	return txmp.config.MaxTxsBytes - txmp.SizeBytes()
}

// canAddTx returns an error if we cannot insert the provided *wrappedTx into
// the mempool due to mempool configured constraints. Otherwise, nil is
// returned and the transaction can be inserted into the mempool.
func (txmp *TxPool) canAddTx(size int64) bool {
	numTxs := txmp.Size()
	txBytes := txmp.SizeBytes()

	if numTxs > txmp.config.Size || size+txBytes > txmp.config.MaxTxsBytes {
		return false
	}

	return true
}

// purgeExpiredTxs removes all transactions from the mempool that have exceeded
// their respective height or time-based limits as of the given blockHeight.
// Transactions removed by this operation are not removed from the rejectedTxCache.
//
// The caller must hold txmp.mtx exclusively.
func (txmp *TxPool) purgeExpiredTxs(blockHeight int64) {
	if txmp.config.TTLNumBlocks == 0 && txmp.config.TTLDuration == 0 {
		return // nothing to do
	}

	expirationHeight := blockHeight - txmp.config.TTLNumBlocks
	if txmp.config.TTLNumBlocks == 0 {
		expirationHeight = 0
	}

	now := time.Now()
	expirationAge := now.Add(-txmp.config.TTLDuration)
	if txmp.config.TTLDuration == 0 {
		expirationAge = time.Time{}
	}

	numExpired := txmp.store.purgeExpiredTxs(expirationHeight, expirationAge)
	txmp.metrics.EvictedTxs.Add(float64(numExpired))

	// purge old evicted and seen transactions
	if txmp.config.TTLDuration == 0 {
		// ensure that evictedTxs and seenByPeersSet are eventually pruned
		expirationAge = now.Add(-time.Hour)
	}
	txmp.seenByPeersSet.Prune(expirationAge)
}

func (txmp *TxPool) notifyTxsAvailable() {
	if txmp.Size() == 0 {
		return // nothing to do
	}

	if txmp.txsAvailable != nil && !txmp.notifiedTxsAvailable {
		// channel cap is 1, so this will send once
		txmp.notifiedTxsAvailable = true

		select {
		case txmp.txsAvailable <- struct{}{}:
		default:
		}
	}
}

func (txmp *TxPool) preCheck(tx types.Tx) error {
	txmp.updateMtx.Lock()
	defer txmp.updateMtx.Unlock()
	if txmp.preCheckFn != nil {
		return txmp.preCheckFn(tx)
	}
	return nil
}

func (txmp *TxPool) postCheck(tx types.Tx, res *abci.ResponseCheckTx) error {
	txmp.updateMtx.Lock()
	defer txmp.updateMtx.Unlock()
	if txmp.postCheckFn != nil {
		return txmp.postCheckFn(tx, res)
	}
	return nil
}<|MERGE_RESOLUTION|>--- conflicted
+++ resolved
@@ -309,11 +309,7 @@
 			txmp.rejectedTxCache.Push(key)
 		}
 		txmp.metrics.FailedTxs.Add(1)
-<<<<<<< HEAD
-		return rsp, fmt.Errorf("application rejected transaction with code %d (Log:  %s)", rsp.Code, rsp.Log)
-=======
 		return rsp, fmt.Errorf("application rejected transaction with code %d (Log: %s)", rsp.Code, rsp.Log)
->>>>>>> f09710ab
 	}
 
 	// Create wrapped tx
@@ -351,13 +347,6 @@
 	txmp.rejectedTxCache.Push(txKey)
 	_ = txmp.store.remove(txKey)
 	txmp.seenByPeersSet.RemoveKey(txKey)
-<<<<<<< HEAD
-=======
-	txmp.metrics.EvictedTxs.Add(1)
-	txmp.broadcastMtx.Lock()
-	defer txmp.broadcastMtx.Unlock()
-	delete(txmp.txsToBeBroadcast, txKey)
->>>>>>> f09710ab
 }
 
 // Flush purges the contents of the mempool and the cache, leaving both empty.
@@ -372,16 +361,7 @@
 	txmp.metrics.EvictedTxs.Add(float64(size))
 	txmp.broadcastMtx.Lock()
 	defer txmp.broadcastMtx.Unlock()
-<<<<<<< HEAD
 	txmp.txsToBeBroadcast = make([]types.TxKey, 0)
-=======
-	// drain the broadcast channel
-	select {
-	case _ = <-txmp.broadcastCh:
-	default:
-	}
-	txmp.txsToBeBroadcast = make(map[types.TxKey]struct{})
->>>>>>> f09710ab
 }
 
 // PeerHasTx marks that the transaction has been seen by a peer.
