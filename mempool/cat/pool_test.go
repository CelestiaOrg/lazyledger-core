--- conflicted
+++ resolved
@@ -633,10 +633,7 @@
 	}
 }
 
-<<<<<<< HEAD
-func TestTxPool_ConcurrentlyAddingTx(t *testing.T) {
-=======
-func TestRemoveBlobTx(t *testing.T) {
+func TestTxPool_RemoveBlobTx(t *testing.T) {
 	app := kvstore.NewApplication()
 	cc := proxy.NewLocalClientCreator(app)
 
@@ -684,8 +681,7 @@
 	return responses
 }
 
-func TestConcurrentlyAddingTx(t *testing.T) {
->>>>>>> f09710ab
+func TestTxPool_ConcurrentlyAddingTx(t *testing.T) {
 	txmp := setup(t, 500)
 	tx := types.Tx("sender=0000=1")
 
