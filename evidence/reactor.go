--- conflicted
+++ resolved
@@ -4,19 +4,11 @@
 	"fmt"
 	"time"
 
-<<<<<<< HEAD
 	clist "github.com/lazyledger/lazyledger-core/libs/clist"
 	"github.com/lazyledger/lazyledger-core/libs/log"
 	"github.com/lazyledger/lazyledger-core/p2p"
 	tmproto "github.com/lazyledger/lazyledger-core/proto/tendermint/types"
 	"github.com/lazyledger/lazyledger-core/types"
-=======
-	clist "github.com/tendermint/tendermint/libs/clist"
-	"github.com/tendermint/tendermint/libs/log"
-	"github.com/tendermint/tendermint/p2p"
-	tmproto "github.com/tendermint/tendermint/proto/tendermint/types"
-	"github.com/tendermint/tendermint/types"
->>>>>>> 11523b13
 )
 
 const (
@@ -140,10 +132,6 @@
 			if err != nil {
 				panic(err)
 			}
-<<<<<<< HEAD
-			evR.Logger.Debug("Gossiping evidence to peer", "ev", ev, "peer", peer.ID())
-=======
->>>>>>> 11523b13
 			success := peer.Send(EvidenceChannel, msgBytes)
 			if !success {
 				time.Sleep(peerRetryMessageIntervalMS * time.Millisecond)
