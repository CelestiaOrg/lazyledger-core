package light_test

import (
	"testing"
	"time"

	"github.com/stretchr/testify/assert"
	"github.com/stretchr/testify/require"

	dbm "github.com/tendermint/tm-db"

	"github.com/lazyledger/lazyledger-core/libs/log"
	"github.com/lazyledger/lazyledger-core/light"
	"github.com/lazyledger/lazyledger-core/light/provider"
	mockp "github.com/lazyledger/lazyledger-core/light/provider/mock"
	dbs "github.com/lazyledger/lazyledger-core/light/store/db"
	"github.com/lazyledger/lazyledger-core/types"
)

func TestLightClientAttackEvidence_Lunatic(t *testing.T) {
	// primary performs a lunatic attack
	var (
		latestHeight      = int64(10)
		valSize           = 5
		divergenceHeight  = int64(6)
		primaryHeaders    = make(map[int64]*types.SignedHeader, latestHeight)
		primaryValidators = make(map[int64]*types.ValidatorSet, latestHeight)
	)

	witnessHeaders, witnessValidators, chainKeys := genMockNodeWithKeys(chainID, latestHeight, valSize, 2, bTime)
	witness := mockp.New(chainID, witnessHeaders, witnessValidators)
	forgedKeys := chainKeys[divergenceHeight-1].ChangeKeys(3) // we change 3 out of the 5 validators (still 2/5 remain)
	forgedVals := forgedKeys.ToValidators(2, 0)

	for height := int64(1); height <= latestHeight; height++ {
		if height < divergenceHeight {
			primaryHeaders[height] = witnessHeaders[height]
			primaryValidators[height] = witnessValidators[height]
			continue
		}
		primaryHeaders[height] = forgedKeys.GenSignedHeader(chainID, height, bTime.Add(time.Duration(height)*time.Minute),
			nil, forgedVals, forgedVals, hash("app_hash"), hash("cons_hash"), hash("results_hash"), 0, len(forgedKeys))
		primaryValidators[height] = forgedVals
	}
	primary := mockp.New(chainID, primaryHeaders, primaryValidators)

	c, err := light.NewClient(
		ctx,
		chainID,
		light.TrustOptions{
			Period: 4 * time.Hour,
			Height: 1,
			Hash:   primaryHeaders[1].Hash(),
		},
		primary,
		[]provider.Provider{witness},
		dbs.New(dbm.NewMemDB(), chainID),
		light.Logger(log.TestingLogger()),
		light.MaxRetryAttempts(1),
	)
	require.NoError(t, err)

	// Check verification returns an error.
	_, err = c.VerifyLightBlockAtHeight(ctx, 10, bTime.Add(1*time.Hour))
	if assert.Error(t, err) {
		assert.Equal(t, light.ErrLightClientAttack, err)
	}

	// Check evidence was sent to both full nodes.
	evAgainstPrimary := &types.LightClientAttackEvidence{
		// after the divergence height the valset doesn't change so we expect the evidence to be for height 10
		ConflictingBlock: &types.LightBlock{
			SignedHeader: primaryHeaders[10],
			ValidatorSet: primaryValidators[10],
		},
		CommonHeight: 4,
	}
	assert.True(t, witness.HasEvidence(evAgainstPrimary))

	evAgainstWitness := &types.LightClientAttackEvidence{
		// when forming evidence against witness we learn that the canonical chain continued to change validator sets
		// hence the conflicting block is at 7
		ConflictingBlock: &types.LightBlock{
			SignedHeader: witnessHeaders[7],
			ValidatorSet: witnessValidators[7],
		},
		CommonHeight: 4,
	}
	assert.True(t, primary.HasEvidence(evAgainstWitness))
}

func TestLightClientAttackEvidence_Equivocation(t *testing.T) {
	verificationOptions := map[string]light.Option{
		"sequential": light.SequentialVerification(),
		"skipping":   light.SkippingVerification(light.DefaultTrustLevel),
	}

	for s, verificationOption := range verificationOptions {
		t.Log("==> verification", s)

		// primary performs an equivocation attack
		var (
			latestHeight      = int64(10)
			valSize           = 5
			divergenceHeight  = int64(6)
			primaryHeaders    = make(map[int64]*types.SignedHeader, latestHeight)
			primaryValidators = make(map[int64]*types.ValidatorSet, latestHeight)
		)
		// validators don't change in this network (however we still use a map just for convenience)
		witnessHeaders, witnessValidators, chainKeys := genMockNodeWithKeys(chainID, latestHeight+2, valSize, 2, bTime)
		witness := mockp.New(chainID, witnessHeaders, witnessValidators)

		for height := int64(1); height <= latestHeight; height++ {
			if height < divergenceHeight {
				primaryHeaders[height] = witnessHeaders[height]
				primaryValidators[height] = witnessValidators[height]
				continue
			}
			// we don't have a network partition so we will make 4/5 (greater than 2/3) malicious and vote again for
			// a different block (which we do by adding txs)
			primaryHeaders[height] = chainKeys[height].GenSignedHeader(chainID, height,
				bTime.Add(time.Duration(height)*time.Minute), []types.Tx{[]byte("abcd")},
				witnessValidators[height], witnessValidators[height+1], hash("app_hash"),
				hash("cons_hash"), hash("results_hash"), 0, len(chainKeys[height])-1)
			primaryValidators[height] = witnessValidators[height]
		}
		primary := mockp.New(chainID, primaryHeaders, primaryValidators)

		c, err := light.NewClient(
			ctx,
			chainID,
			light.TrustOptions{
				Period: 4 * time.Hour,
				Height: 1,
				Hash:   primaryHeaders[1].Hash(),
			},
			primary,
			[]provider.Provider{witness},
			dbs.New(dbm.NewMemDB(), chainID),
			light.Logger(log.TestingLogger()),
			light.MaxRetryAttempts(1),
			verificationOption,
		)
		require.NoError(t, err)

		// Check verification returns an error.
		_, err = c.VerifyLightBlockAtHeight(ctx, 10, bTime.Add(1*time.Hour))
		if assert.Error(t, err) {
<<<<<<< HEAD
			assert.Equal(t, light.ErrLightClientAttack, err)
=======
			assert.Contains(t, err.Error(), "does not match primary")
>>>>>>> 11523b13
		}

		// Check evidence was sent to both full nodes.
		// Common height should be set to the height of the divergent header in the instance
		// of an equivocation attack and the validator sets are the same as what the witness has
		evAgainstPrimary := &types.LightClientAttackEvidence{
			ConflictingBlock: &types.LightBlock{
				SignedHeader: primaryHeaders[divergenceHeight],
				ValidatorSet: primaryValidators[divergenceHeight],
			},
			CommonHeight: divergenceHeight,
		}
		assert.True(t, witness.HasEvidence(evAgainstPrimary))

		evAgainstWitness := &types.LightClientAttackEvidence{
			ConflictingBlock: &types.LightBlock{
				SignedHeader: witnessHeaders[divergenceHeight],
				ValidatorSet: witnessValidators[divergenceHeight],
			},
			CommonHeight: divergenceHeight,
		}
		assert.True(t, primary.HasEvidence(evAgainstWitness))
	}
}

// 1. Different nodes therefore a divergent header is produced.
// => light client returns an error upon creation because primary and witness
// have a different view.
func TestClientDivergentTraces1(t *testing.T) {
	primary := mockp.New(genMockNode(chainID, 10, 5, 2, bTime))
	firstBlock, err := primary.LightBlock(ctx, 1)
	require.NoError(t, err)
	witness := mockp.New(genMockNode(chainID, 10, 5, 2, bTime))

	_, err = light.NewClient(
		ctx,
		chainID,
		light.TrustOptions{
			Height: 1,
			Hash:   firstBlock.Hash(),
			Period: 4 * time.Hour,
		},
		primary,
		[]provider.Provider{witness},
		dbs.New(dbm.NewMemDB(), chainID),
		light.Logger(log.TestingLogger()),
		light.MaxRetryAttempts(1),
	)
	require.Error(t, err)
	assert.Contains(t, err.Error(), "does not match primary")
}

// 2. Two out of three nodes don't respond but the third has a header that matches
// => verification should be successful and all the witnesses should remain
func TestClientDivergentTraces2(t *testing.T) {
	primary := mockp.New(genMockNode(chainID, 10, 5, 2, bTime))
	firstBlock, err := primary.LightBlock(ctx, 1)
	require.NoError(t, err)
	c, err := light.NewClient(
		ctx,
		chainID,
		light.TrustOptions{
			Height: 1,
			Hash:   firstBlock.Hash(),
			Period: 4 * time.Hour,
		},
		primary,
		[]provider.Provider{deadNode, deadNode, primary},
		dbs.New(dbm.NewMemDB(), chainID),
		light.Logger(log.TestingLogger()),
		light.MaxRetryAttempts(1),
	)
	require.NoError(t, err)

	_, err = c.VerifyLightBlockAtHeight(ctx, 10, bTime.Add(1*time.Hour))
	assert.NoError(t, err)
	assert.Equal(t, 3, len(c.Witnesses()))
}

// 3. witness has the same first header, but different second header
// => creation should succeed, but the verification should fail
func TestClientDivergentTraces3(t *testing.T) {
	_, primaryHeaders, primaryVals := genMockNode(chainID, 10, 5, 2, bTime)
	primary := mockp.New(chainID, primaryHeaders, primaryVals)

	firstBlock, err := primary.LightBlock(ctx, 1)
	require.NoError(t, err)

	_, mockHeaders, mockVals := genMockNode(chainID, 10, 5, 2, bTime)
	mockHeaders[1] = primaryHeaders[1]
	mockVals[1] = primaryVals[1]
	witness := mockp.New(chainID, mockHeaders, mockVals)

	c, err := light.NewClient(
		ctx,
		chainID,
		light.TrustOptions{
			Height: 1,
			Hash:   firstBlock.Hash(),
			Period: 4 * time.Hour,
		},
		primary,
		[]provider.Provider{witness},
		dbs.New(dbm.NewMemDB(), chainID),
		light.Logger(log.TestingLogger()),
		light.MaxRetryAttempts(1),
	)
	require.NoError(t, err)

	_, err = c.VerifyLightBlockAtHeight(ctx, 10, bTime.Add(1*time.Hour))
	assert.Error(t, err)
	assert.Equal(t, 0, len(c.Witnesses()))
}<|MERGE_RESOLUTION|>--- conflicted
+++ resolved
@@ -146,11 +146,7 @@
 		// Check verification returns an error.
 		_, err = c.VerifyLightBlockAtHeight(ctx, 10, bTime.Add(1*time.Hour))
 		if assert.Error(t, err) {
-<<<<<<< HEAD
-			assert.Equal(t, light.ErrLightClientAttack, err)
-=======
 			assert.Contains(t, err.Error(), "does not match primary")
->>>>>>> 11523b13
 		}
 
 		// Check evidence was sent to both full nodes.
