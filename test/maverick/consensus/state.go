--- conflicted
+++ resolved
@@ -900,11 +900,7 @@
 		// to be gathered for the first block.
 		// And alternative solution that relies on clocks:
 		// cs.StartTime = state.LastBlockTime.Add(timeoutCommit)
-<<<<<<< HEAD
 		cs.StartTime = cs.config.NextStartTime(tmtime.Now())
-=======
-		cs.StartTime = cs.config.Commit(cmttime.Now())
->>>>>>> 3f3b7cc5
 	} else {
 		cs.StartTime = cs.config.NextStartTime(cs.StartTime)
 	}
