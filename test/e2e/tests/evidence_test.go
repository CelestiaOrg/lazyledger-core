package e2e_test

import (
	"testing"

	"github.com/stretchr/testify/require"
<<<<<<< HEAD

	e2e "github.com/celestiaorg/celestia-core/test/e2e/pkg"
	"github.com/celestiaorg/celestia-core/types"
=======
>>>>>>> 9b458a1c
)

// assert that all nodes that have blocks at the height of a misbehavior has evidence
// for that misbehavior
func TestEvidence_Misbehavior(t *testing.T) {
	blocks := fetchBlockChain(t)
	testnet := loadTestnet(t)
	seenEvidence := 0
	for _, block := range blocks {
		if len(block.Evidence.Evidence) != 0 {
			seenEvidence += len(block.Evidence.Evidence)
		}
	}
	require.Equal(t, testnet.Evidence, seenEvidence,
		"difference between the amount of evidence produced and committed")
}<|MERGE_RESOLUTION|>--- conflicted
+++ resolved
@@ -4,12 +4,9 @@
 	"testing"
 
 	"github.com/stretchr/testify/require"
-<<<<<<< HEAD
 
 	e2e "github.com/celestiaorg/celestia-core/test/e2e/pkg"
 	"github.com/celestiaorg/celestia-core/types"
-=======
->>>>>>> 9b458a1c
 )
 
 // assert that all nodes that have blocks at the height of a misbehavior has evidence
