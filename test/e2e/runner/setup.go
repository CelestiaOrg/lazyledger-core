// nolint: gosec
package main

import (
	"bytes"
	"encoding/base64"
	"encoding/json"
	"errors"
	"fmt"
	"io/ioutil"
	"os"
	"path/filepath"
	"regexp"
	"sort"
	"strings"
	"text/template"
	"time"

	"github.com/BurntSushi/toml"

<<<<<<< HEAD
	"github.com/celestiaorg/celestia-core/config"
	"github.com/celestiaorg/celestia-core/crypto/ed25519"
	"github.com/celestiaorg/celestia-core/p2p"
	"github.com/celestiaorg/celestia-core/privval"
	e2e "github.com/celestiaorg/celestia-core/test/e2e/pkg"
	"github.com/celestiaorg/celestia-core/types"
=======
	"github.com/tendermint/tendermint/config"
	"github.com/tendermint/tendermint/crypto/ed25519"
	"github.com/tendermint/tendermint/privval"
	e2e "github.com/tendermint/tendermint/test/e2e/pkg"
	"github.com/tendermint/tendermint/types"
>>>>>>> 9b458a1c
)

const (
	AppAddressTCP  = "tcp://127.0.0.1:30000"
	AppAddressUNIX = "unix:///var/run/app.sock"

	PrivvalAddressTCP     = "tcp://0.0.0.0:27559"
	PrivvalAddressGRPC    = "grpc://0.0.0.0:27559"
	PrivvalAddressUNIX    = "unix:///var/run/privval.sock"
	PrivvalKeyFile        = "config/priv_validator_key.json"
	PrivvalStateFile      = "data/priv_validator_state.json"
	PrivvalDummyKeyFile   = "config/dummy_validator_key.json"
	PrivvalDummyStateFile = "data/dummy_validator_state.json"
)

// Setup sets up the testnet configuration.
func Setup(testnet *e2e.Testnet) error {
	logger.Info(fmt.Sprintf("Generating testnet files in %q", testnet.Dir))

	err := os.MkdirAll(testnet.Dir, os.ModePerm)
	if err != nil {
		return err
	}

	compose, err := MakeDockerCompose(testnet)
	if err != nil {
		return err
	}
	err = ioutil.WriteFile(filepath.Join(testnet.Dir, "docker-compose.yml"), compose, 0644)
	if err != nil {
		return err
	}

	genesis, err := MakeGenesis(testnet)
	if err != nil {
		return err
	}

	for _, node := range testnet.Nodes {
		nodeDir := filepath.Join(testnet.Dir, node.Name)

		dirs := []string{
			filepath.Join(nodeDir, "config"),
			filepath.Join(nodeDir, "data"),
			filepath.Join(nodeDir, "data", "app"),
		}
		for _, dir := range dirs {
			// light clients don't need an app directory
			if node.Mode == e2e.ModeLight && strings.Contains(dir, "app") {
				continue
			}
			err := os.MkdirAll(dir, 0755)
			if err != nil {
				return err
			}
		}

		cfg, err := MakeConfig(node)
		if err != nil {
			return err
		}
<<<<<<< HEAD

		config.WriteConfigFile(filepath.Join(nodeDir, "config", "config.toml"), cfg) // panics
=======
		config.WriteConfigFile(nodeDir, cfg) // panics
>>>>>>> 9b458a1c

		appCfg, err := MakeAppConfig(node)
		if err != nil {
			return err
		}
		err = ioutil.WriteFile(filepath.Join(nodeDir, "config", "app.toml"), appCfg, 0644)
		if err != nil {
			return err
		}

		if node.Mode == e2e.ModeLight {
			// stop early if a light client
			continue
		}

		err = genesis.SaveAs(filepath.Join(nodeDir, "config", "genesis.json"))
		if err != nil {
			return err
		}

		err = (&types.NodeKey{PrivKey: node.NodeKey}).SaveAs(filepath.Join(nodeDir, "config", "node_key.json"))
		if err != nil {
			return err
		}

		(privval.NewFilePV(node.PrivvalKey,
			filepath.Join(nodeDir, PrivvalKeyFile),
			filepath.Join(nodeDir, PrivvalStateFile),
		)).Save()

		// Set up a dummy validator. Tendermint requires a file PV even when not used, so we
		// give it a dummy such that it will fail if it actually tries to use it.
		(privval.NewFilePV(ed25519.GenPrivKey(),
			filepath.Join(nodeDir, PrivvalDummyKeyFile),
			filepath.Join(nodeDir, PrivvalDummyStateFile),
		)).Save()
	}

	return nil
}

// MakeDockerCompose generates a Docker Compose config for a testnet.
func MakeDockerCompose(testnet *e2e.Testnet) ([]byte, error) {
	// Must use version 2 Docker Compose format, to support IPv6.
	tmpl, err := template.New("docker-compose").Funcs(template.FuncMap{
<<<<<<< HEAD
		"startCommands": func(misbehaviors map[int64]string, logLevel string) string {
			command := "start"

			// FIXME: Temporarily disable behaviors until maverick is redesigned
			// misbehaviorString := ""
			// for height, misbehavior := range misbehaviors {
			// 	// after the first behavior set, a comma must be prepended
			// 	if misbehaviorString != "" {
			// 		misbehaviorString += ","
			// 	}
			// 	heightString := strconv.Itoa(int(height))
			// 	misbehaviorString += misbehavior + "," + heightString
			// }

			// if misbehaviorString != "" {
			// 	command += " --misbehaviors " + misbehaviorString
			// }
			return command
=======
		"addUint32": func(x, y uint32) uint32 {
			return x + y
>>>>>>> 9b458a1c
		},
	}).Parse(`version: '2.4'

networks:
  {{ .Name }}:
    labels:
      e2e: true
    driver: bridge
{{- if .IPv6 }}
    enable_ipv6: true
{{- end }}
    ipam:
      driver: default
      config:
      - subnet: {{ .IP }}

services:
{{- range .Nodes }}
  {{ .Name }}:
    labels:
      e2e: true
    container_name: {{ .Name }}
    image: tendermint/e2e-node
{{- if eq .ABCIProtocol "builtin" }}
    entrypoint: /usr/bin/entrypoint-builtin
<<<<<<< HEAD
{{- end }}
{{- if ne .ABCIProtocol "builtin"}}
    command: {{ startCommands .Misbehaviors .LogLevel }}
=======
{{- else if .LogLevel }}
    command: start --log-level {{ .LogLevel }}
>>>>>>> 9b458a1c
{{- end }}
    init: true
    ports:
    - 26656
    - {{ if .ProxyPort }}{{ addUint32 .ProxyPort 1000 }}:{{ end }}26660
    - {{ if .ProxyPort }}{{ .ProxyPort }}:{{ end }}26657
    - 6060
    volumes:
    - ./{{ .Name }}:/tendermint
    networks:
      {{ $.Name }}:
        ipv{{ if $.IPv6 }}6{{ else }}4{{ end}}_address: {{ .IP }}

{{end}}`)
	if err != nil {
		return nil, err
	}
	var buf bytes.Buffer
	err = tmpl.Execute(&buf, testnet)
	if err != nil {
		return nil, err
	}
	return buf.Bytes(), nil
}

// MakeGenesis generates a genesis document.
func MakeGenesis(testnet *e2e.Testnet) (types.GenesisDoc, error) {
	genesis := types.GenesisDoc{
		GenesisTime:     time.Now(),
		ChainID:         testnet.Name,
		ConsensusParams: types.DefaultConsensusParams(),
		InitialHeight:   testnet.InitialHeight,
	}
	switch testnet.KeyType {
	case "", types.ABCIPubKeyTypeEd25519, types.ABCIPubKeyTypeSecp256k1:
		genesis.ConsensusParams.Validator.PubKeyTypes =
			append(genesis.ConsensusParams.Validator.PubKeyTypes, types.ABCIPubKeyTypeSecp256k1)
	default:
		return genesis, errors.New("unsupported KeyType")
	}
	genesis.ConsensusParams.Evidence.MaxAgeNumBlocks = e2e.EvidenceAgeHeight
	genesis.ConsensusParams.Evidence.MaxAgeDuration = e2e.EvidenceAgeTime
	for validator, power := range testnet.Validators {
		genesis.Validators = append(genesis.Validators, types.GenesisValidator{
			Name:    validator.Name,
			Address: validator.PrivvalKey.PubKey().Address(),
			PubKey:  validator.PrivvalKey.PubKey(),
			Power:   power,
		})
	}
	// The validator set will be sorted internally by Tendermint ranked by power,
	// but we sort it here as well so that all genesis files are identical.
	sort.Slice(genesis.Validators, func(i, j int) bool {
		return strings.Compare(genesis.Validators[i].Name, genesis.Validators[j].Name) == -1
	})
	if len(testnet.InitialState) > 0 {
		appState, err := json.Marshal(testnet.InitialState)
		if err != nil {
			return genesis, err
		}
		genesis.AppState = appState
	}
	return genesis, genesis.ValidateAndComplete()
}

// MakeConfig generates a Tendermint config for a node.
func MakeConfig(node *e2e.Node) (*config.Config, error) {
	cfg := config.DefaultConfig()
	cfg.Moniker = node.Name
	cfg.ProxyApp = AppAddressTCP

	if node.LogLevel != "" {
		cfg.LogLevel = node.LogLevel
	}

	cfg.RPC.ListenAddress = "tcp://0.0.0.0:26657"
	cfg.RPC.PprofListenAddress = ":6060"
	cfg.P2P.ExternalAddress = fmt.Sprintf("tcp://%v", node.AddressP2P(false))
	cfg.P2P.AddrBookStrict = false
<<<<<<< HEAD
=======
	cfg.P2P.UseLegacy = node.UseLegacyP2P
	cfg.P2P.QueueType = node.QueueType
	cfg.DBBackend = node.Database
>>>>>>> 9b458a1c
	cfg.StateSync.DiscoveryTime = 5 * time.Second
	if node.Mode != e2e.ModeLight {
		cfg.Mode = string(node.Mode)
	}

	switch node.ABCIProtocol {
	case e2e.ProtocolUNIX, e2e.ProtocolTCP, e2e.ProtocolGRPC:
		return nil, fmt.Errorf("unexpected ABCI protocol setting %q", node.ABCIProtocol)
	case e2e.ProtocolBuiltin:
		cfg.ProxyApp = ""
	default:
		return nil, fmt.Errorf("unexpected ABCI protocol setting %q", node.ABCIProtocol)
	}

	// Tendermint errors if it does not have a privval key set up, regardless of whether
	// it's actually needed (e.g. for remote KMS or non-validators). We set up a dummy
	// key here by default, and use the real key for actual validators that should use
	// the file privval.
	cfg.PrivValidator.ListenAddr = ""
	cfg.PrivValidator.Key = PrivvalDummyKeyFile
	cfg.PrivValidator.State = PrivvalDummyStateFile

	switch node.Mode {
	case e2e.ModeValidator:
		switch node.PrivvalProtocol {
		case e2e.ProtocolFile:
			cfg.PrivValidator.Key = PrivvalKeyFile
			cfg.PrivValidator.State = PrivvalStateFile
		case e2e.ProtocolUNIX:
			cfg.PrivValidator.ListenAddr = PrivvalAddressUNIX
		case e2e.ProtocolTCP:
			cfg.PrivValidator.ListenAddr = PrivvalAddressTCP
		case e2e.ProtocolGRPC:
			cfg.PrivValidator.ListenAddr = PrivvalAddressGRPC
		default:
			return nil, fmt.Errorf("invalid privval protocol setting %q", node.PrivvalProtocol)
		}
	case e2e.ModeSeed:
		cfg.P2P.PexReactor = true
	case e2e.ModeFull, e2e.ModeLight:
		// Don't need to do anything, since we're using a dummy privval key by default.
	default:
		return nil, fmt.Errorf("unexpected mode %q", node.Mode)
	}

	if node.Mempool != "" {
		cfg.Mempool.Version = node.Mempool
	}

	if node.BlockSync == "" {
		cfg.FastSyncMode = false
	} else {
		cfg.BlockSync.Version = node.BlockSync
	}

	switch node.StateSync {
	case e2e.StateSyncP2P:
		cfg.StateSync.Enable = true
		cfg.StateSync.UseP2P = true
	case e2e.StateSyncRPC:
		cfg.StateSync.Enable = true
		cfg.StateSync.RPCServers = []string{}
		for _, peer := range node.Testnet.ArchiveNodes() {
			if peer.Name == node.Name {
				continue
			}
			cfg.StateSync.RPCServers = append(cfg.StateSync.RPCServers, peer.AddressRPC())
		}

		if len(cfg.StateSync.RPCServers) < 2 {
			return nil, errors.New("unable to find 2 suitable state sync RPC servers")
		}
	}

	cfg.P2P.Seeds = ""
	for _, seed := range node.Seeds {
		if len(cfg.P2P.Seeds) > 0 {
			cfg.P2P.Seeds += ","
		}
		cfg.P2P.Seeds += seed.AddressP2P(true)
	}

	cfg.P2P.PersistentPeers = ""
	for _, peer := range node.PersistentPeers {
		if len(cfg.P2P.PersistentPeers) > 0 {
			cfg.P2P.PersistentPeers += ","
		}
		cfg.P2P.PersistentPeers += peer.AddressP2P(true)
	}

<<<<<<< HEAD
=======
	cfg.Instrumentation.Prometheus = true

>>>>>>> 9b458a1c
	return cfg, nil
}

// MakeAppConfig generates an ABCI application config for a node.
func MakeAppConfig(node *e2e.Node) ([]byte, error) {
	cfg := map[string]interface{}{
		"chain_id":          node.Testnet.Name,
		"dir":               "data/app",
		"listen":            AppAddressUNIX,
<<<<<<< HEAD
		"protocol":          "builtin",
=======
		"mode":              node.Mode,
		"proxy_port":        node.ProxyPort,
		"protocol":          "socket",
>>>>>>> 9b458a1c
		"persist_interval":  node.PersistInterval,
		"snapshot_interval": node.SnapshotInterval,
		"retain_blocks":     node.RetainBlocks,
		"key_type":          node.PrivvalKey.Type(),
		"use_legacy_p2p":    node.UseLegacyP2P,
	}
	switch node.ABCIProtocol {
	case e2e.ProtocolUNIX, e2e.ProtocolTCP, e2e.ProtocolGRPC:
		return nil, fmt.Errorf("unexpected ABCI protocol setting %q", node.ABCIProtocol)
	case e2e.ProtocolBuiltin:
		delete(cfg, "listen")
		cfg["protocol"] = "builtin"
	default:
		return nil, fmt.Errorf("unexpected ABCI protocol setting %q", node.ABCIProtocol)
	}
	if node.Mode == e2e.ModeValidator {
		switch node.PrivvalProtocol {
		case e2e.ProtocolFile:
		case e2e.ProtocolTCP:
			cfg["privval_server"] = PrivvalAddressTCP
			cfg["privval_key"] = PrivvalKeyFile
			cfg["privval_state"] = PrivvalStateFile
		case e2e.ProtocolUNIX:
			cfg["privval_server"] = PrivvalAddressUNIX
			cfg["privval_key"] = PrivvalKeyFile
			cfg["privval_state"] = PrivvalStateFile
		case e2e.ProtocolGRPC:
			cfg["privval_server"] = PrivvalAddressGRPC
			cfg["privval_key"] = PrivvalKeyFile
			cfg["privval_state"] = PrivvalStateFile
		default:
			return nil, fmt.Errorf("unexpected privval protocol setting %q", node.PrivvalProtocol)
		}
	}
<<<<<<< HEAD
	misbehaviors := make(map[string]string)
	for height, misbehavior := range node.Misbehaviors {
		misbehaviors[strconv.Itoa(int(height))] = misbehavior
	}
	cfg["misbehaviors"] = misbehaviors
=======
>>>>>>> 9b458a1c

	if len(node.Testnet.ValidatorUpdates) > 0 {
		validatorUpdates := map[string]map[string]int64{}
		for height, validators := range node.Testnet.ValidatorUpdates {
			updateVals := map[string]int64{}
			for node, power := range validators {
				updateVals[base64.StdEncoding.EncodeToString(node.PrivvalKey.PubKey().Bytes())] = power
			}
			validatorUpdates[fmt.Sprintf("%v", height)] = updateVals
		}
		cfg["validator_update"] = validatorUpdates
	}

	var buf bytes.Buffer
	err := toml.NewEncoder(&buf).Encode(cfg)
	if err != nil {
		return nil, fmt.Errorf("failed to generate app config: %w", err)
	}
	return buf.Bytes(), nil
}

// UpdateConfigStateSync updates the state sync config for a node.
func UpdateConfigStateSync(node *e2e.Node, height int64, hash []byte) error {
	cfgPath := filepath.Join(node.Testnet.Dir, node.Name, "config", "config.toml")

	// FIXME Apparently there's no function to simply load a config file without
	// involving the entire Viper apparatus, so we'll just resort to regexps.
	bz, err := ioutil.ReadFile(cfgPath)
	if err != nil {
		return err
	}
	bz = regexp.MustCompile(`(?m)^trust-height =.*`).ReplaceAll(bz, []byte(fmt.Sprintf(`trust-height = %v`, height)))
	bz = regexp.MustCompile(`(?m)^trust-hash =.*`).ReplaceAll(bz, []byte(fmt.Sprintf(`trust-hash = "%X"`, hash)))
	return ioutil.WriteFile(cfgPath, bz, 0644)
}<|MERGE_RESOLUTION|>--- conflicted
+++ resolved
@@ -18,20 +18,12 @@
 
 	"github.com/BurntSushi/toml"
 
-<<<<<<< HEAD
 	"github.com/celestiaorg/celestia-core/config"
 	"github.com/celestiaorg/celestia-core/crypto/ed25519"
 	"github.com/celestiaorg/celestia-core/p2p"
 	"github.com/celestiaorg/celestia-core/privval"
 	e2e "github.com/celestiaorg/celestia-core/test/e2e/pkg"
 	"github.com/celestiaorg/celestia-core/types"
-=======
-	"github.com/tendermint/tendermint/config"
-	"github.com/tendermint/tendermint/crypto/ed25519"
-	"github.com/tendermint/tendermint/privval"
-	e2e "github.com/tendermint/tendermint/test/e2e/pkg"
-	"github.com/tendermint/tendermint/types"
->>>>>>> 9b458a1c
 )
 
 const (
@@ -93,12 +85,7 @@
 		if err != nil {
 			return err
 		}
-<<<<<<< HEAD
-
-		config.WriteConfigFile(filepath.Join(nodeDir, "config", "config.toml"), cfg) // panics
-=======
 		config.WriteConfigFile(nodeDir, cfg) // panics
->>>>>>> 9b458a1c
 
 		appCfg, err := MakeAppConfig(node)
 		if err != nil {
@@ -144,29 +131,8 @@
 func MakeDockerCompose(testnet *e2e.Testnet) ([]byte, error) {
 	// Must use version 2 Docker Compose format, to support IPv6.
 	tmpl, err := template.New("docker-compose").Funcs(template.FuncMap{
-<<<<<<< HEAD
-		"startCommands": func(misbehaviors map[int64]string, logLevel string) string {
-			command := "start"
-
-			// FIXME: Temporarily disable behaviors until maverick is redesigned
-			// misbehaviorString := ""
-			// for height, misbehavior := range misbehaviors {
-			// 	// after the first behavior set, a comma must be prepended
-			// 	if misbehaviorString != "" {
-			// 		misbehaviorString += ","
-			// 	}
-			// 	heightString := strconv.Itoa(int(height))
-			// 	misbehaviorString += misbehavior + "," + heightString
-			// }
-
-			// if misbehaviorString != "" {
-			// 	command += " --misbehaviors " + misbehaviorString
-			// }
-			return command
-=======
 		"addUint32": func(x, y uint32) uint32 {
 			return x + y
->>>>>>> 9b458a1c
 		},
 	}).Parse(`version: '2.4'
 
@@ -192,14 +158,8 @@
     image: tendermint/e2e-node
 {{- if eq .ABCIProtocol "builtin" }}
     entrypoint: /usr/bin/entrypoint-builtin
-<<<<<<< HEAD
-{{- end }}
-{{- if ne .ABCIProtocol "builtin"}}
-    command: {{ startCommands .Misbehaviors .LogLevel }}
-=======
 {{- else if .LogLevel }}
     command: start --log-level {{ .LogLevel }}
->>>>>>> 9b458a1c
 {{- end }}
     init: true
     ports:
@@ -279,12 +239,9 @@
 	cfg.RPC.PprofListenAddress = ":6060"
 	cfg.P2P.ExternalAddress = fmt.Sprintf("tcp://%v", node.AddressP2P(false))
 	cfg.P2P.AddrBookStrict = false
-<<<<<<< HEAD
-=======
 	cfg.P2P.UseLegacy = node.UseLegacyP2P
 	cfg.P2P.QueueType = node.QueueType
 	cfg.DBBackend = node.Database
->>>>>>> 9b458a1c
 	cfg.StateSync.DiscoveryTime = 5 * time.Second
 	if node.Mode != e2e.ModeLight {
 		cfg.Mode = string(node.Mode)
@@ -375,11 +332,8 @@
 		cfg.P2P.PersistentPeers += peer.AddressP2P(true)
 	}
 
-<<<<<<< HEAD
-=======
 	cfg.Instrumentation.Prometheus = true
 
->>>>>>> 9b458a1c
 	return cfg, nil
 }
 
@@ -389,13 +343,9 @@
 		"chain_id":          node.Testnet.Name,
 		"dir":               "data/app",
 		"listen":            AppAddressUNIX,
-<<<<<<< HEAD
-		"protocol":          "builtin",
-=======
 		"mode":              node.Mode,
 		"proxy_port":        node.ProxyPort,
-		"protocol":          "socket",
->>>>>>> 9b458a1c
+		"protocol":          "builtin",
 		"persist_interval":  node.PersistInterval,
 		"snapshot_interval": node.SnapshotInterval,
 		"retain_blocks":     node.RetainBlocks,
@@ -430,14 +380,6 @@
 			return nil, fmt.Errorf("unexpected privval protocol setting %q", node.PrivvalProtocol)
 		}
 	}
-<<<<<<< HEAD
-	misbehaviors := make(map[string]string)
-	for height, misbehavior := range node.Misbehaviors {
-		misbehaviors[strconv.Itoa(int(height))] = misbehavior
-	}
-	cfg["misbehaviors"] = misbehaviors
-=======
->>>>>>> 9b458a1c
 
 	if len(node.Testnet.ValidatorUpdates) > 0 {
 		validatorUpdates := map[string]map[string]int64{}
