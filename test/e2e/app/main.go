--- conflicted
+++ resolved
@@ -8,44 +8,29 @@
 	"net/http"
 	"os"
 	"path/filepath"
-<<<<<<< HEAD
-=======
 	"strings"
->>>>>>> 9b458a1c
 	"time"
 
 	"github.com/spf13/viper"
 	"google.golang.org/grpc"
 
-<<<<<<< HEAD
+	"github.com/celestiaorg/celestia-core/abci/server"
 	"github.com/celestiaorg/celestia-core/config"
 	"github.com/celestiaorg/celestia-core/crypto/ed25519"
-	tmflags "github.com/celestiaorg/celestia-core/libs/cli/flags"
+	"github.com/celestiaorg/celestia-core/internal/p2p"
 	"github.com/celestiaorg/celestia-core/libs/log"
 	tmnet "github.com/celestiaorg/celestia-core/libs/net"
+	"github.com/celestiaorg/celestia-core/light"
+	lproxy "github.com/celestiaorg/celestia-core/light/proxy"
+	lrpc "github.com/celestiaorg/celestia-core/light/rpc"
+	dbs "github.com/celestiaorg/celestia-core/light/store/db"
 	"github.com/celestiaorg/celestia-core/node"
-	"github.com/celestiaorg/celestia-core/p2p"
 	"github.com/celestiaorg/celestia-core/privval"
+	grpcprivval "github.com/celestiaorg/celestia-core/privval/grpc"
+	privvalproto "github.com/celestiaorg/celestia-core/proto/tendermint/privval"
 	"github.com/celestiaorg/celestia-core/proxy"
-=======
-	"github.com/tendermint/tendermint/abci/server"
-	"github.com/tendermint/tendermint/config"
-	"github.com/tendermint/tendermint/crypto/ed25519"
-	"github.com/tendermint/tendermint/internal/p2p"
-	"github.com/tendermint/tendermint/libs/log"
-	tmnet "github.com/tendermint/tendermint/libs/net"
-	"github.com/tendermint/tendermint/light"
-	lproxy "github.com/tendermint/tendermint/light/proxy"
-	lrpc "github.com/tendermint/tendermint/light/rpc"
-	dbs "github.com/tendermint/tendermint/light/store/db"
-	"github.com/tendermint/tendermint/node"
-	"github.com/tendermint/tendermint/privval"
-	grpcprivval "github.com/tendermint/tendermint/privval/grpc"
-	privvalproto "github.com/tendermint/tendermint/proto/tendermint/privval"
-	"github.com/tendermint/tendermint/proxy"
-	rpcserver "github.com/tendermint/tendermint/rpc/jsonrpc/server"
-	e2e "github.com/tendermint/tendermint/test/e2e/pkg"
->>>>>>> 9b458a1c
+	rpcserver "github.com/celestiaorg/celestia-core/rpc/jsonrpc/server"
+	e2e "github.com/celestiaorg/celestia-core/test/e2e/pkg"
 )
 
 var logger = log.MustNewDefaultLogger(log.LogFormatPlain, log.LogLevelInfo, false)
@@ -87,14 +72,6 @@
 	// Start app server.
 	switch cfg.Protocol {
 	case "builtin":
-<<<<<<< HEAD
-		// FIXME: Temporarily remove maverick until it is redesigned
-		// if len(cfg.Misbehaviors) == 0 {
-		err = startNode(cfg)
-		// } else {
-		// 	err = startMaverick(cfg)
-		// }
-=======
 		switch cfg.Mode {
 		case string(e2e.ModeLight):
 			err = startLightNode(cfg)
@@ -103,7 +80,6 @@
 		default:
 			err = startNode(cfg)
 		}
->>>>>>> 9b458a1c
 	default:
 		err = fmt.Errorf("invalid protocol %q", cfg.Protocol)
 	}
@@ -143,44 +119,6 @@
 	return n.Start()
 }
 
-<<<<<<< HEAD
-// FIXME: Temporarily disconnected maverick until it is redesigned
-// startMaverick starts a Maverick node that runs the application directly. It assumes the Tendermint
-// configuration is in $TMHOME/config/tendermint.toml.
-// func startMaverick(cfg *Config) error {
-// 	app, err := NewApplication(cfg)
-// 	if err != nil {
-// 		return err
-// 	}
-
-// 	tmcfg, logger, nodeKey, err := setupNode()
-// 	if err != nil {
-// 		return fmt.Errorf("failed to setup config: %w", err)
-// 	}
-
-// 	misbehaviors := make(map[int64]mcs.Misbehavior, len(cfg.Misbehaviors))
-// 	for heightString, misbehaviorString := range cfg.Misbehaviors {
-// 		height, _ := strconv.ParseInt(heightString, 10, 64)
-// 		misbehaviors[height] = mcs.MisbehaviorList[misbehaviorString]
-// 	}
-
-// 	n, err := maverick.NewNode(tmcfg,
-// 		maverick.LoadOrGenFilePV(tmcfg.PrivValidatorKeyFile(), tmcfg.PrivValidatorStateFile()),
-// 		*nodeKey,
-// 		proxy.NewLocalClientCreator(app),
-// 		maverick.DefaultGenesisDocProviderFunc(tmcfg),
-// 		maverick.DefaultDBProvider,
-// 		maverick.DefaultMetricsProvider(tmcfg.Instrumentation),
-// 		logger,
-// 		misbehaviors,
-// 	)
-// 	if err != nil {
-// 		return err
-// 	}
-
-// 	return n.Start()
-// }
-=======
 func startSeedNode(cfg *Config) error {
 	tmcfg, nodeLogger, err := setupNode()
 	if err != nil {
@@ -252,7 +190,6 @@
 
 	return nil
 }
->>>>>>> 9b458a1c
 
 // startSigner starts a signer server connecting to the given endpoint.
 func startSigner(cfg *Config) error {
