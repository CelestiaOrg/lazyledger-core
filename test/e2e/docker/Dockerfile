# We need to build in a Linux environment to support C libraries, e.g. RocksDB.
# We use Debian instead of Alpine, so that we can use binary database packages
# instead of spending time compiling them.
<<<<<<< HEAD
FROM golang:1.23.1-bullseye
=======
FROM cometbft/cometbft-db-testing:v0.9.5
>>>>>>> 46db8f4a

RUN apt-get -qq update -y && apt-get -qq upgrade -y >/dev/null

# Set up build directory /src/cometbft
ENV COMETBFT_BUILD_OPTIONS badgerdb,boltdb,cleveldb,rocksdb
WORKDIR /src/cometbft

# Fetch dependencies separately (for layer caching)
COPY go.mod go.sum ./
RUN go mod download

# Build CometBFT and install into /usr/bin/cometbft
COPY . .
RUN make build && cp build/cometbft /usr/bin/cometbft
COPY test/e2e/docker/entrypoint* /usr/bin/
RUN cd test/e2e && make maverick && cp build/maverick /usr/bin/maverick
RUN cd test/e2e && make node && cp build/node /usr/bin/app

# Set up runtime directory. We don't use a separate runtime image since we need
# e.g. leveldb and rocksdb which are already installed in the build image.
WORKDIR /cometbft
VOLUME /cometbft
ENV CMTHOME=/cometbft

EXPOSE 26656 26657 26660 6060
ENTRYPOINT ["/usr/bin/entrypoint"]
CMD ["node"]
STOPSIGNAL SIGTERM<|MERGE_RESOLUTION|>--- conflicted
+++ resolved
@@ -1,11 +1,7 @@
 # We need to build in a Linux environment to support C libraries, e.g. RocksDB.
 # We use Debian instead of Alpine, so that we can use binary database packages
 # instead of spending time compiling them.
-<<<<<<< HEAD
 FROM golang:1.23.1-bullseye
-=======
-FROM cometbft/cometbft-db-testing:v0.9.5
->>>>>>> 46db8f4a
 
 RUN apt-get -qq update -y && apt-get -qq upgrade -y >/dev/null
 
