--- conflicted
+++ resolved
@@ -1,8 +1,4 @@
-<<<<<<< HEAD
-FROM golang:1.18
-=======
 FROM golang:1.19
->>>>>>> 5989a731
 
 # Grab deps (jq, hexdump, xxd, killall)
 RUN apt-get update && \
