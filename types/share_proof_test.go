--- conflicted
+++ resolved
@@ -66,17 +66,10 @@
 			isVerified: false,
 		},
 		{
-<<<<<<< HEAD
-			name:       "valid share proof returns no true",
+			name:       "valid share proof returns true",
 			sp:         validShareProof(),
 			root:       root,
 			isVerified: true,
-=======
-			name:    "valid share proof returns true",
-			sp:      validShareProof(),
-			root:    root,
-			isValid: true,
->>>>>>> c931698c
 		},
 		{
 			name:       "share proof with mismatched number of share proofs returns false",
