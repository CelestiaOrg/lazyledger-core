package types

import (
	// it is ok to use math/rand here: we do not need a cryptographically secure random
	// number generator here and we can run the tests a bit faster
	stdbytes "bytes"
	"crypto/rand"
	"encoding/hex"
	"math"
	"os"
	"reflect"
	"sort"
	"testing"
	"time"

	gogotypes "github.com/gogo/protobuf/types"
	"github.com/stretchr/testify/assert"
	"github.com/stretchr/testify/require"

	"github.com/tendermint/tendermint/crypto"
	"github.com/tendermint/tendermint/crypto/merkle"
	"github.com/tendermint/tendermint/crypto/tmhash"
	"github.com/tendermint/tendermint/libs/bits"
	"github.com/tendermint/tendermint/libs/bytes"
	cmtrand "github.com/tendermint/tendermint/libs/rand"
	cmtproto "github.com/tendermint/tendermint/proto/tendermint/types"
	cmtversion "github.com/tendermint/tendermint/proto/tendermint/version"
	cmttime "github.com/tendermint/tendermint/types/time"
	"github.com/tendermint/tendermint/version"
)

func TestMain(m *testing.M) {
	code := m.Run()
	os.Exit(code)
}

func TestBlockAddEvidence(t *testing.T) {
	txs := []Tx{Tx("foo"), Tx("bar")}
	lastID := makeBlockIDRandom()
	h := int64(3)

	voteSet, _, vals := randVoteSet(h-1, 1, cmtproto.PrecommitType, 10, 1)
	commit, err := MakeCommit(lastID, h-1, 1, voteSet, vals, time.Now())
	require.NoError(t, err)

	ev := NewMockDuplicateVoteEvidenceWithValidator(h, time.Now(), vals[0], "block-test-chain")
	evList := []Evidence{ev}

<<<<<<< HEAD
	block := MakeBlock(h, txs, commit, evList)
=======
	block := MakeBlock(h, makeData(txs), commit, evList)
>>>>>>> 4b6030c6
	require.NotNil(t, block)
	require.Equal(t, 1, len(block.Evidence.Evidence))
	require.NotNil(t, block.EvidenceHash)
}

func TestBlockValidateBasic(t *testing.T) {
	require.Error(t, (*Block)(nil).ValidateBasic())

	txs := []Tx{Tx("foo"), Tx("bar")}
	lastID := makeBlockIDRandom()
	h := int64(3)

	voteSet, valSet, vals := randVoteSet(h-1, 1, cmtproto.PrecommitType, 10, 1)
	commit, err := MakeCommit(lastID, h-1, 1, voteSet, vals, time.Now())
	require.NoError(t, err)

	ev := NewMockDuplicateVoteEvidenceWithValidator(h, time.Now(), vals[0], "block-test-chain")
	evList := []Evidence{ev}

	testCases := []struct {
		testName      string
		malleateBlock func(*Block)
		expErr        bool
	}{
		{"Make Block", func(blk *Block) {}, false},
		{"Make Block w/ proposer Addr", func(blk *Block) { blk.ProposerAddress = valSet.GetProposer().Address }, false},
		{"Negative Height", func(blk *Block) { blk.Height = -1 }, true},
		{"Remove 1/2 the commits", func(blk *Block) {
			blk.LastCommit.Signatures = commit.Signatures[:commit.Size()/2]
			blk.LastCommit.hash = nil // clear hash or change wont be noticed
		}, true},
		{"Remove LastCommitHash", func(blk *Block) { blk.LastCommitHash = []byte("something else") }, true},
		{"Tampered EvidenceHash", func(blk *Block) {
			blk.EvidenceHash = []byte("something else")
		}, true},
		{"Incorrect block protocol version", func(blk *Block) {
			blk.Version.Block = 1
		}, true},
	}
	for i, tc := range testCases {
		tc := tc
		i := i
		t.Run(tc.testName, func(t *testing.T) {
<<<<<<< HEAD
			block := MakeBlock(h, txs, commit, evList)
=======
			block := MakeBlock(h, makeData(txs), commit, evList)
>>>>>>> 4b6030c6
			block.ProposerAddress = valSet.GetProposer().Address
			tc.malleateBlock(block)
			err = block.ValidateBasic()
			assert.Equal(t, tc.expErr, err != nil, "#%d: %v", i, err)
		})
	}
}

func TestBlockHash(t *testing.T) {
	assert.Nil(t, (*Block)(nil).Hash())
<<<<<<< HEAD
	assert.Nil(t, MakeBlock(int64(3), []Tx{Tx("Hello World")}, nil, nil).Hash())
=======
	assert.Nil(t, MakeBlock(int64(3), makeData([]Tx{Tx("Hello World")}), nil, nil).Hash())
>>>>>>> 4b6030c6
}

func TestBlockMakePartSet(t *testing.T) {
	assert.Nil(t, (*Block)(nil).MakePartSet(2))

<<<<<<< HEAD
	partSet := MakeBlock(int64(3), []Tx{Tx("Hello World")}, nil, nil).MakePartSet(1024)
=======
	partSet := MakeBlock(int64(3), makeData([]Tx{Tx("Hello World")}), nil, nil).MakePartSet(1024)
>>>>>>> 4b6030c6
	assert.NotNil(t, partSet)
	assert.EqualValues(t, 1, partSet.Total())
}

func TestBlockMakePartSetWithEvidence(t *testing.T) {
	assert.Nil(t, (*Block)(nil).MakePartSet(2))

	lastID := makeBlockIDRandom()
	h := int64(3)

	voteSet, _, vals := randVoteSet(h-1, 1, cmtproto.PrecommitType, 10, 1)
	commit, err := MakeCommit(lastID, h-1, 1, voteSet, vals, time.Now())
	require.NoError(t, err)

	ev := NewMockDuplicateVoteEvidenceWithValidator(h, time.Now(), vals[0], "block-test-chain")
	evList := []Evidence{ev}

<<<<<<< HEAD
	partSet := MakeBlock(h, []Tx{Tx("Hello World")}, commit, evList).MakePartSet(512)
=======
	partSet := MakeBlock(h, makeData([]Tx{Tx("Hello World")}), commit, evList).MakePartSet(512)
>>>>>>> 4b6030c6
	assert.NotNil(t, partSet)
	assert.EqualValues(t, 4, partSet.Total())
}

func TestBlockHashesTo(t *testing.T) {
	assert.False(t, (*Block)(nil).HashesTo(nil))

	lastID := makeBlockIDRandom()
	h := int64(3)
	voteSet, valSet, vals := randVoteSet(h-1, 1, cmtproto.PrecommitType, 10, 1)
	commit, err := MakeCommit(lastID, h-1, 1, voteSet, vals, time.Now())
	require.NoError(t, err)

	ev := NewMockDuplicateVoteEvidenceWithValidator(h, time.Now(), vals[0], "block-test-chain")
	evList := []Evidence{ev}

<<<<<<< HEAD
	block := MakeBlock(h, []Tx{Tx("Hello World")}, commit, evList)
=======
	block := MakeBlock(h, makeData([]Tx{Tx("Hello World")}), commit, evList)
>>>>>>> 4b6030c6
	block.ValidatorsHash = valSet.Hash()
	assert.False(t, block.HashesTo([]byte{}))
	assert.False(t, block.HashesTo([]byte("something else")))
	assert.True(t, block.HashesTo(block.Hash()))
}

func TestBlockSize(t *testing.T) {
<<<<<<< HEAD
	size := MakeBlock(int64(3), []Tx{Tx("Hello World")}, nil, nil).Size()
=======
	size := MakeBlock(int64(3), makeData([]Tx{Tx("Hello World")}), nil, nil).Size()
>>>>>>> 4b6030c6
	if size <= 0 {
		t.Fatal("Size of the block is zero or negative")
	}
}

func TestBlockString(t *testing.T) {
	assert.Equal(t, "nil-Block", (*Block)(nil).String())
	assert.Equal(t, "nil-Block", (*Block)(nil).StringIndented(""))
	assert.Equal(t, "nil-Block", (*Block)(nil).StringShort())

<<<<<<< HEAD
	block := MakeBlock(int64(3), []Tx{Tx("Hello World")}, nil, nil)
=======
	block := MakeBlock(int64(3), makeData([]Tx{Tx("Hello World")}), nil, nil)
>>>>>>> 4b6030c6
	assert.NotEqual(t, "nil-Block", block.String())
	assert.NotEqual(t, "nil-Block", block.StringIndented(""))
	assert.NotEqual(t, "nil-Block", block.StringShort())
}

func makeBlockIDRandom() BlockID {
	var (
		blockHash   = make([]byte, tmhash.Size)
		partSetHash = make([]byte, tmhash.Size)
	)
	rand.Read(blockHash)   //nolint: errcheck // ignore errcheck for read
	rand.Read(partSetHash) //nolint: errcheck // ignore errcheck for read
	return BlockID{blockHash, PartSetHeader{123, partSetHash}}
}

func makeBlockID(hash []byte, partSetSize uint32, partSetHash []byte) BlockID {
	var (
		h   = make([]byte, tmhash.Size)
		psH = make([]byte, tmhash.Size)
	)
	copy(h, hash)
	copy(psH, partSetHash)
	return BlockID{
		Hash: h,
		PartSetHeader: PartSetHeader{
			Total: partSetSize,
			Hash:  psH,
		},
	}
}

var nilBytes []byte

// This follows RFC-6962, i.e. `echo -n ” | sha256sum`
var emptyBytes = []byte{0xe3, 0xb0, 0xc4, 0x42, 0x98, 0xfc, 0x1c, 0x14, 0x9a, 0xfb, 0xf4, 0xc8, //nolint:unused
	0x99, 0x6f, 0xb9, 0x24, 0x27, 0xae, 0x41, 0xe4, 0x64, 0x9b, 0x93, 0x4c, 0xa4, 0x95, 0x99, 0x1b,
	0x78, 0x52, 0xb8, 0x55}

func TestNilHeaderHashDoesntCrash(t *testing.T) {
	assert.Equal(t, nilBytes, []byte((*Header)(nil).Hash()))
	assert.Equal(t, nilBytes, []byte((new(Header)).Hash()))
}

func TestCommit(t *testing.T) {
	lastID := makeBlockIDRandom()
	h := int64(3)
	voteSet, _, vals := randVoteSet(h-1, 1, cmtproto.PrecommitType, 10, 1)
	commit, err := MakeCommit(lastID, h-1, 1, voteSet, vals, time.Now())
	require.NoError(t, err)

	assert.Equal(t, h-1, commit.Height)
	assert.EqualValues(t, 1, commit.Round)
	assert.Equal(t, cmtproto.PrecommitType, cmtproto.SignedMsgType(commit.Type()))
	if commit.Size() <= 0 {
		t.Fatalf("commit %v has a zero or negative size: %d", commit, commit.Size())
	}

	require.NotNil(t, commit.BitArray())
	assert.Equal(t, bits.NewBitArray(10).Size(), commit.BitArray().Size())

	assert.Equal(t, voteSet.GetByIndex(0), commit.GetByIndex(0))
	assert.True(t, commit.IsCommit())
}

func TestCommitValidateBasic(t *testing.T) {
	testCases := []struct {
		testName       string
		malleateCommit func(*Commit)
		expectErr      bool
	}{
		{"Random Commit", func(com *Commit) {}, false},
		{"Incorrect signature", func(com *Commit) { com.Signatures[0].Signature = []byte{0} }, false},
		{"Incorrect height", func(com *Commit) { com.Height = int64(-100) }, true},
		{"Incorrect round", func(com *Commit) { com.Round = -100 }, true},
	}
	for _, tc := range testCases {
		tc := tc
		t.Run(tc.testName, func(t *testing.T) {
			com := randCommit(time.Now())
			tc.malleateCommit(com)
			assert.Equal(t, tc.expectErr, com.ValidateBasic() != nil, "Validate Basic had an unexpected result")
		})
	}
}

func TestMaxCommitBytes(t *testing.T) {
	// time is varint encoded so need to pick the max.
	// year int, month Month, day, hour, min, sec, nsec int, loc *Location
	timestamp := time.Date(math.MaxInt64, 0, 0, 0, 0, 0, math.MaxInt64, time.UTC)

	cs := CommitSig{
		BlockIDFlag:      BlockIDFlagNil,
		ValidatorAddress: crypto.AddressHash([]byte("validator_address")),
		Timestamp:        timestamp,
		Signature:        crypto.CRandBytes(MaxSignatureSize),
	}

	pbSig := cs.ToProto()
	// test that a single commit sig doesn't exceed max commit sig bytes
	assert.EqualValues(t, MaxCommitSigBytes, pbSig.Size())

	// check size with a single commit
	commit := &Commit{
		Height: math.MaxInt64,
		Round:  math.MaxInt32,
		BlockID: BlockID{
			Hash: tmhash.Sum([]byte("blockID_hash")),
			PartSetHeader: PartSetHeader{
				Total: math.MaxInt32,
				Hash:  tmhash.Sum([]byte("blockID_part_set_header_hash")),
			},
		},
		Signatures: []CommitSig{cs},
	}

	pb := commit.ToProto()

	assert.EqualValues(t, MaxCommitBytes(1), int64(pb.Size()))

	// check the upper bound of the commit size
	for i := 1; i < MaxVotesCount; i++ {
		commit.Signatures = append(commit.Signatures, cs)
	}

	pb = commit.ToProto()

	assert.EqualValues(t, MaxCommitBytes(MaxVotesCount), int64(pb.Size()))

}

func TestHeaderHash(t *testing.T) {
	testCases := []struct {
		desc       string
		header     *Header
		expectHash bytes.HexBytes
	}{
		{"Generates expected hash", &Header{
			Version:            cmtversion.Consensus{Block: 1, App: 2},
			ChainID:            "chainId",
			Height:             3,
			Time:               time.Date(2019, 10, 13, 16, 14, 44, 0, time.UTC),
			LastBlockID:        makeBlockID(make([]byte, tmhash.Size), 6, make([]byte, tmhash.Size)),
			LastCommitHash:     tmhash.Sum([]byte("last_commit_hash")),
			DataHash:           tmhash.Sum([]byte("data_hash")),
			ValidatorsHash:     tmhash.Sum([]byte("validators_hash")),
			NextValidatorsHash: tmhash.Sum([]byte("next_validators_hash")),
			ConsensusHash:      tmhash.Sum([]byte("consensus_hash")),
			AppHash:            tmhash.Sum([]byte("app_hash")),
			LastResultsHash:    tmhash.Sum([]byte("last_results_hash")),
			EvidenceHash:       tmhash.Sum([]byte("evidence_hash")),
			ProposerAddress:    crypto.AddressHash([]byte("proposer_address")),
		}, hexBytesFromString("F740121F553B5418C3EFBD343C2DBFE9E007BB67B0D020A0741374BAB65242A4")},
		{"nil header yields nil", nil, nil},
		{"nil ValidatorsHash yields nil", &Header{
			Version:            cmtversion.Consensus{Block: 1, App: 2},
			ChainID:            "chainId",
			Height:             3,
			Time:               time.Date(2019, 10, 13, 16, 14, 44, 0, time.UTC),
			LastBlockID:        makeBlockID(make([]byte, tmhash.Size), 6, make([]byte, tmhash.Size)),
			LastCommitHash:     tmhash.Sum([]byte("last_commit_hash")),
			DataHash:           tmhash.Sum([]byte("data_hash")),
			ValidatorsHash:     nil,
			NextValidatorsHash: tmhash.Sum([]byte("next_validators_hash")),
			ConsensusHash:      tmhash.Sum([]byte("consensus_hash")),
			AppHash:            tmhash.Sum([]byte("app_hash")),
			LastResultsHash:    tmhash.Sum([]byte("last_results_hash")),
			EvidenceHash:       tmhash.Sum([]byte("evidence_hash")),
			ProposerAddress:    crypto.AddressHash([]byte("proposer_address")),
		}, nil},
	}
	for _, tc := range testCases {
		tc := tc
		t.Run(tc.desc, func(t *testing.T) {
			assert.Equal(t, tc.expectHash, tc.header.Hash())

			// We also make sure that all fields are hashed in struct order, and that all
			// fields in the test struct are non-zero.
			if tc.header != nil && tc.expectHash != nil {
				byteSlices := [][]byte{}

				s := reflect.ValueOf(*tc.header)
				for i := 0; i < s.NumField(); i++ {
					f := s.Field(i)

					assert.False(t, f.IsZero(), "Found zero-valued field %v",
						s.Type().Field(i).Name)

					switch f := f.Interface().(type) {
					case int64, bytes.HexBytes, string:
						byteSlices = append(byteSlices, cdcEncode(f))
					case time.Time:
						bz, err := gogotypes.StdTimeMarshal(f)
						require.NoError(t, err)
						byteSlices = append(byteSlices, bz)
					case cmtversion.Consensus:
						bz, err := f.Marshal()
						require.NoError(t, err)
						byteSlices = append(byteSlices, bz)
					case BlockID:
						pbbi := f.ToProto()
						bz, err := pbbi.Marshal()
						require.NoError(t, err)
						byteSlices = append(byteSlices, bz)
					default:
						t.Errorf("unknown type %T", f)
					}
				}
				assert.Equal(t,
					bytes.HexBytes(merkle.HashFromByteSlices(byteSlices)), tc.header.Hash())
			}
		})
	}
}

func TestMaxHeaderBytes(t *testing.T) {
	// Construct a UTF-8 string of MaxChainIDLen length using the supplementary
	// characters.
	// Each supplementary character takes 4 bytes.
	// http://www.i18nguy.com/unicode/supplementary-test.html
	maxChainID := ""
	for i := 0; i < MaxChainIDLen; i++ {
		maxChainID += "𠜎"
	}

	// time is varint encoded so need to pick the max.
	// year int, month Month, day, hour, min, sec, nsec int, loc *Location
	timestamp := time.Date(math.MaxInt64, 0, 0, 0, 0, 0, math.MaxInt64, time.UTC)

	h := Header{
		Version:            cmtversion.Consensus{Block: math.MaxInt64, App: math.MaxInt64},
		ChainID:            maxChainID,
		Height:             math.MaxInt64,
		Time:               timestamp,
		LastBlockID:        makeBlockID(make([]byte, tmhash.Size), math.MaxInt32, make([]byte, tmhash.Size)),
		LastCommitHash:     tmhash.Sum([]byte("last_commit_hash")),
		DataHash:           tmhash.Sum([]byte("data_hash")),
		ValidatorsHash:     tmhash.Sum([]byte("validators_hash")),
		NextValidatorsHash: tmhash.Sum([]byte("next_validators_hash")),
		ConsensusHash:      tmhash.Sum([]byte("consensus_hash")),
		AppHash:            tmhash.Sum([]byte("app_hash")),
		LastResultsHash:    tmhash.Sum([]byte("last_results_hash")),
		EvidenceHash:       tmhash.Sum([]byte("evidence_hash")),
		ProposerAddress:    crypto.AddressHash([]byte("proposer_address")),
	}

	bz, err := h.ToProto().Marshal()
	require.NoError(t, err)

	assert.EqualValues(t, MaxHeaderBytes, int64(len(bz)))
}

func randCommit(now time.Time) *Commit {
	lastID := makeBlockIDRandom()
	h := int64(3)
	voteSet, _, vals := randVoteSet(h-1, 1, cmtproto.PrecommitType, 10, 1)
	commit, err := MakeCommit(lastID, h-1, 1, voteSet, vals, now)
	if err != nil {
		panic(err)
	}
	return commit
}

func hexBytesFromString(s string) bytes.HexBytes {
	b, err := hex.DecodeString(s)
	if err != nil {
		panic(err)
	}
	return bytes.HexBytes(b)
}

func TestBlockMaxDataBytes(t *testing.T) {
	testCases := []struct {
		maxBytes      int64
		valsCount     int
		evidenceBytes int64
		panics        bool
		result        int64
	}{
		0: {-10, 1, 0, true, 0},
		1: {10, 1, 0, true, 0},
		2: {841, 1, 0, true, 0},
		3: {842, 1, 0, false, 0},
		4: {843, 1, 0, false, 1},
		5: {954, 2, 0, false, 1},
		6: {1053, 2, 100, false, 0},
	}

	for i, tc := range testCases {
		tc := tc
		if tc.panics {
			assert.Panics(t, func() {
				MaxDataBytes(tc.maxBytes, tc.evidenceBytes, tc.valsCount)
			}, "#%v", i)
		} else {
			assert.Equal(t,
				tc.result,
				MaxDataBytes(tc.maxBytes, tc.evidenceBytes, tc.valsCount),
				"#%v", i)
		}
	}
}

func TestBlockMaxDataBytesNoEvidence(t *testing.T) {
	testCases := []struct {
		maxBytes  int64
		valsCount int
		panics    bool
		result    int64
	}{
		0: {-10, 1, true, 0},
		1: {10, 1, true, 0},
		2: {841, 1, true, 0},
		3: {842, 1, false, 0},
		4: {843, 1, false, 1},
	}

	for i, tc := range testCases {
		tc := tc
		if tc.panics {
			assert.Panics(t, func() {
				MaxDataBytesNoEvidence(tc.maxBytes, tc.valsCount)
			}, "#%v", i)
		} else {
			assert.Equal(t,
				tc.result,
				MaxDataBytesNoEvidence(tc.maxBytes, tc.valsCount),
				"#%v", i)
		}
	}
}

func TestCommitToVoteSet(t *testing.T) {
	lastID := makeBlockIDRandom()
	h := int64(3)

	voteSet, valSet, vals := randVoteSet(h-1, 1, cmtproto.PrecommitType, 10, 1)
	commit, err := MakeCommit(lastID, h-1, 1, voteSet, vals, time.Now())
	assert.NoError(t, err)

	chainID := voteSet.ChainID()
	voteSet2 := CommitToVoteSet(chainID, commit, valSet)

	for i := int32(0); int(i) < len(vals); i++ {
		vote1 := voteSet.GetByIndex(i)
		vote2 := voteSet2.GetByIndex(i)
		vote3 := commit.GetVote(i)

		vote1bz, err := vote1.ToProto().Marshal()
		require.NoError(t, err)
		vote2bz, err := vote2.ToProto().Marshal()
		require.NoError(t, err)
		vote3bz, err := vote3.ToProto().Marshal()
		require.NoError(t, err)
		assert.Equal(t, vote1bz, vote2bz)
		assert.Equal(t, vote1bz, vote3bz)
	}
}

func TestCommitToVoteSetWithVotesForNilBlock(t *testing.T) {
	blockID := makeBlockID([]byte("blockhash"), 1000, []byte("partshash"))

	const (
		height = int64(3)
		round  = 0
	)

	type commitVoteTest struct {
		blockIDs      []BlockID
		numVotes      []int // must sum to numValidators
		numValidators int
		valid         bool
	}

	testCases := []commitVoteTest{
		{[]BlockID{blockID, {}}, []int{67, 33}, 100, true},
	}

	for _, tc := range testCases {
		voteSet, valSet, vals := randVoteSet(height-1, round, cmtproto.PrecommitType, tc.numValidators, 1)

		vi := int32(0)
		for n := range tc.blockIDs {
			for i := 0; i < tc.numVotes[n]; i++ {
				pubKey, err := vals[vi].GetPubKey()
				require.NoError(t, err)
				vote := &Vote{
					ValidatorAddress: pubKey.Address(),
					ValidatorIndex:   vi,
					Height:           height - 1,
					Round:            round,
					Type:             cmtproto.PrecommitType,
					BlockID:          tc.blockIDs[n],
					Timestamp:        cmttime.Now(),
				}

				added, err := signAddVote(vals[vi], vote, voteSet)
				assert.NoError(t, err)
				assert.True(t, added)

				vi++
			}
		}

		if tc.valid {
			commit := voteSet.MakeCommit() // panics without > 2/3 valid votes
			assert.NotNil(t, commit)
			err := valSet.VerifyCommit(voteSet.ChainID(), blockID, height-1, commit)
			assert.Nil(t, err)
		} else {
			assert.Panics(t, func() { voteSet.MakeCommit() })
		}
	}
}

func TestBlockIDValidateBasic(t *testing.T) {
	validBlockID := BlockID{
		Hash: bytes.HexBytes{},
		PartSetHeader: PartSetHeader{
			Total: 1,
			Hash:  bytes.HexBytes{},
		},
	}

	invalidBlockID := BlockID{
		Hash: []byte{0},
		PartSetHeader: PartSetHeader{
			Total: 1,
			Hash:  []byte{0},
		},
	}

	testCases := []struct {
		testName             string
		blockIDHash          bytes.HexBytes
		blockIDPartSetHeader PartSetHeader
		expectErr            bool
	}{
		{"Valid BlockID", validBlockID.Hash, validBlockID.PartSetHeader, false},
		{"Invalid BlockID", invalidBlockID.Hash, validBlockID.PartSetHeader, true},
		{"Invalid BlockID", validBlockID.Hash, invalidBlockID.PartSetHeader, true},
	}

	for _, tc := range testCases {
		tc := tc
		t.Run(tc.testName, func(t *testing.T) {
			blockID := BlockID{
				Hash:          tc.blockIDHash,
				PartSetHeader: tc.blockIDPartSetHeader,
			}
			assert.Equal(t, tc.expectErr, blockID.ValidateBasic() != nil, "Validate Basic had an unexpected result")
		})
	}
}

func TestBlockProtoBuf(t *testing.T) {
	h := cmtrand.Int63()
	c1 := randCommit(time.Now())
<<<<<<< HEAD
	b1 := MakeBlock(h, []Tx{Tx([]byte{1})}, &Commit{Signatures: []CommitSig{}}, []Evidence{})
=======
	b1 := MakeBlock(h, makeData([]Tx{Tx([]byte{1})}), &Commit{Signatures: []CommitSig{}}, []Evidence{})
>>>>>>> 4b6030c6
	b1.ProposerAddress = cmtrand.Bytes(crypto.AddressSize)

	evidenceTime := time.Date(2019, 1, 1, 0, 0, 0, 0, time.UTC)
	evi := NewMockDuplicateVoteEvidence(h, evidenceTime, "block-test-chain")
<<<<<<< HEAD
	b2 := MakeBlock(h, []Tx{Tx([]byte{1})}, c1, []Evidence{evi})
	b2.ProposerAddress = cmtrand.Bytes(crypto.AddressSize)
	b2.Evidence.ByteSize()

	b3 := MakeBlock(h, []Tx{}, c1, []Evidence{})
=======
	b2 := MakeBlock(h, makeData([]Tx{Tx([]byte{1})}), c1, []Evidence{evi})
	b2.ProposerAddress = cmtrand.Bytes(crypto.AddressSize)
	b2.Evidence.ByteSize()

	b3 := MakeBlock(h, makeData([]Tx{}), c1, []Evidence{})
>>>>>>> 4b6030c6
	b3.ProposerAddress = cmtrand.Bytes(crypto.AddressSize)
	testCases := []struct {
		msg      string
		b1       *Block
		expPass  bool
		expPass2 bool
	}{
		{"nil block", nil, false, false},
		{"b1", b1, true, true},
		{"b2", b2, true, true},
		{"b3", b3, true, true},
	}
	for _, tc := range testCases {
		pb, err := tc.b1.ToProto()
		if tc.expPass {
			require.NoError(t, err, tc.msg)
		} else {
			require.Error(t, err, tc.msg)
		}

		block, err := BlockFromProto(pb)
		if tc.expPass2 {
			require.NoError(t, err, tc.msg)
			require.EqualValues(t, tc.b1.Header, block.Header, tc.msg)
			require.EqualValues(t, tc.b1.Data.Txs, block.Data.Txs, tc.msg) // todo
			require.EqualValues(t, tc.b1.Evidence.Evidence, block.Evidence.Evidence, tc.msg)
			require.EqualValues(t, *tc.b1.LastCommit, *block.LastCommit, tc.msg)
		} else {
			require.Error(t, err, tc.msg)
		}
	}
}

func TestBlockDataProtobuf(t *testing.T) {
	type test struct {
		name  string
		txs   Txs
		blobs []Blob
	}
	tests := []test{
		{
			name: "only txs", txs: Txs([]Tx{stdbytes.Repeat([]byte{1}, 200)}),
		},
	}

	for _, tt := range tests {
		d := Data{Txs: tt.txs}
		firstHash := d.Hash()
		pd := d.ToProto()
		d2, err := DataFromProto(&pd)
		require.NoError(t, err)
		secondHash := d2.Hash()
		assert.Equal(t, firstHash, secondHash, tt.name)
	}
}

// TestEvidenceDataProtoBuf ensures parity in converting to and from proto.
func TestEvidenceDataProtoBuf(t *testing.T) {
	const chainID = "mychain"
	ev := NewMockDuplicateVoteEvidence(math.MaxInt64, time.Now(), chainID)
	data := &EvidenceData{Evidence: EvidenceList{ev}}
	_ = data.ByteSize()
	testCases := []struct {
		msg      string
		data1    *EvidenceData
		expPass1 bool
		expPass2 bool
	}{
		{"success", data, true, true},
		{"empty evidenceData", &EvidenceData{Evidence: EvidenceList{}}, true, true},
		{"fail nil Data", nil, false, false},
	}

	for _, tc := range testCases {
		protoData, err := tc.data1.ToProto()
		if tc.expPass1 {
			require.NoError(t, err, tc.msg)
		} else {
			require.Error(t, err, tc.msg)
		}

		eviD := new(EvidenceData)
		err = eviD.FromProto(protoData)
		if tc.expPass2 {
			require.NoError(t, err, tc.msg)
			require.Equal(t, tc.data1, eviD, tc.msg)
		} else {
			require.Error(t, err, tc.msg)
		}
	}
}

func makeRandHeader() Header {
	chainID := "test"
	t := time.Now()
	height := cmtrand.Int63()
	randBytes := cmtrand.Bytes(tmhash.Size)
	randAddress := cmtrand.Bytes(crypto.AddressSize)
	h := Header{
		Version:            cmtversion.Consensus{Block: version.BlockProtocol, App: 1},
		ChainID:            chainID,
		Height:             height,
		Time:               t,
		LastBlockID:        BlockID{},
		LastCommitHash:     randBytes,
		DataHash:           randBytes,
		ValidatorsHash:     randBytes,
		NextValidatorsHash: randBytes,
		ConsensusHash:      randBytes,
		AppHash:            randBytes,

		LastResultsHash: randBytes,

		EvidenceHash:    randBytes,
		ProposerAddress: randAddress,
	}

	return h
}

func TestHeaderProto(t *testing.T) {
	h1 := makeRandHeader()
	tc := []struct {
		msg     string
		h1      *Header
		expPass bool
	}{
		{"success", &h1, true},
		{"failure empty Header", &Header{}, false},
	}

	for _, tt := range tc {
		tt := tt
		t.Run(tt.msg, func(t *testing.T) {
			pb := tt.h1.ToProto()
			h, err := HeaderFromProto(pb)
			if tt.expPass {
				require.NoError(t, err, tt.msg)
				require.Equal(t, tt.h1, &h, tt.msg)
			} else {
				require.Error(t, err, tt.msg)
			}

		})
	}
}

func TestBlockIDProtoBuf(t *testing.T) {
	blockID := makeBlockID([]byte("hash"), 2, []byte("part_set_hash"))
	testCases := []struct {
		msg     string
		bid1    *BlockID
		expPass bool
	}{
		{"success", &blockID, true},
		{"success empty", &BlockID{}, true},
		{"failure BlockID nil", nil, false},
	}
	for _, tc := range testCases {
		protoBlockID := tc.bid1.ToProto()

		bi, err := BlockIDFromProto(&protoBlockID)
		if tc.expPass {
			require.NoError(t, err)
			require.Equal(t, tc.bid1, bi, tc.msg)
		} else {
			require.NotEqual(t, tc.bid1, bi, tc.msg)
		}
	}
}

func TestSignedHeaderProtoBuf(t *testing.T) {
	commit := randCommit(time.Now())
	h := makeRandHeader()

	sh := SignedHeader{Header: &h, Commit: commit}

	testCases := []struct {
		msg     string
		sh1     *SignedHeader
		expPass bool
	}{
		{"empty SignedHeader 2", &SignedHeader{}, true},
		{"success", &sh, true},
		{"failure nil", nil, false},
	}
	for _, tc := range testCases {
		protoSignedHeader := tc.sh1.ToProto()

		sh, err := SignedHeaderFromProto(protoSignedHeader)

		if tc.expPass {
			require.NoError(t, err, tc.msg)
			require.Equal(t, tc.sh1, sh, tc.msg)
		} else {
			require.Error(t, err, tc.msg)
		}
	}
}

func TestBlockIDEquals(t *testing.T) {
	var (
		blockID          = makeBlockID([]byte("hash"), 2, []byte("part_set_hash"))
		blockIDDuplicate = makeBlockID([]byte("hash"), 2, []byte("part_set_hash"))
		blockIDDifferent = makeBlockID([]byte("different_hash"), 2, []byte("part_set_hash"))
		blockIDEmpty     = BlockID{}
	)

	assert.True(t, blockID.Equals(blockIDDuplicate))
	assert.False(t, blockID.Equals(blockIDDifferent))
	assert.False(t, blockID.Equals(blockIDEmpty))
	assert.True(t, blockIDEmpty.Equals(blockIDEmpty))
	assert.False(t, blockIDEmpty.Equals(blockIDDifferent))
}

func TestBlobsByNamespaceIsSorted(t *testing.T) {
	sortedBlobs := []Blob{
		{
			NamespaceID: []byte{1, 2, 3, 4, 5, 6, 7, 8},
			Data:        stdbytes.Repeat([]byte{1}, 100),
		},
		{
			NamespaceID: []byte{8, 7, 6, 5, 4, 3, 2, 1},
			Data:        stdbytes.Repeat([]byte{2}, 100),
		},
	}
	sameNamespacedBlobs := []Blob{
		{
			NamespaceID: []byte{1, 2, 3, 4, 5, 6, 7, 8},
			Data:        stdbytes.Repeat([]byte{1}, 100),
		},
		{
			NamespaceID: []byte{1, 2, 3, 4, 5, 6, 7, 8},
			Data:        stdbytes.Repeat([]byte{2}, 100),
		},
	}
	unsortedBlobs := []Blob{
		{
			NamespaceID: []byte{8, 7, 6, 5, 4, 3, 2, 1},
			Data:        stdbytes.Repeat([]byte{1}, 100),
		},
		{
			NamespaceID: []byte{1, 2, 3, 4, 5, 6, 7, 8},
			Data:        stdbytes.Repeat([]byte{2}, 100),
		},
	}

	type testCase struct {
		description string
		blobs       []Blob
		want        bool
	}

	tests := []testCase{
		{"sorted blobs", sortedBlobs, true},
		{"same namespace blobs", sameNamespacedBlobs, true},
		{"unsorted blobs", unsortedBlobs, false},
	}

	for _, tc := range tests {
		t.Run(tc.description, func(t *testing.T) {
			bs := tc.blobs
			assert.Equal(t, tc.want, sort.IsSorted(BlobsByNamespace(bs)))
		})
	}
<<<<<<< HEAD
}

func TestDataProtoBuf(t *testing.T) {
	data := &Data{Txs: Txs{Tx([]byte{1}), Tx([]byte{2}), Tx([]byte{3})}}
	data2 := &Data{Txs: Txs{}}
	testCases := []struct {
		msg     string
		data1   *Data
		expPass bool
	}{
		{"success", data, true},
		{"success data2", data2, true},
	}
	for _, tc := range testCases {
		protoData := tc.data1.ToProto()
		d, err := DataFromProto(&protoData)
		if tc.expPass {
			require.NoError(t, err, tc.msg)
			require.EqualValues(t, tc.data1, &d, tc.msg)
		} else {
			require.Error(t, err, tc.msg)
		}
	}
=======
>>>>>>> 4b6030c6
}<|MERGE_RESOLUTION|>--- conflicted
+++ resolved
@@ -46,11 +46,7 @@
 	ev := NewMockDuplicateVoteEvidenceWithValidator(h, time.Now(), vals[0], "block-test-chain")
 	evList := []Evidence{ev}
 
-<<<<<<< HEAD
 	block := MakeBlock(h, txs, commit, evList)
-=======
-	block := MakeBlock(h, makeData(txs), commit, evList)
->>>>>>> 4b6030c6
 	require.NotNil(t, block)
 	require.Equal(t, 1, len(block.Evidence.Evidence))
 	require.NotNil(t, block.EvidenceHash)
@@ -94,11 +90,7 @@
 		tc := tc
 		i := i
 		t.Run(tc.testName, func(t *testing.T) {
-<<<<<<< HEAD
 			block := MakeBlock(h, txs, commit, evList)
-=======
-			block := MakeBlock(h, makeData(txs), commit, evList)
->>>>>>> 4b6030c6
 			block.ProposerAddress = valSet.GetProposer().Address
 			tc.malleateBlock(block)
 			err = block.ValidateBasic()
@@ -109,21 +101,13 @@
 
 func TestBlockHash(t *testing.T) {
 	assert.Nil(t, (*Block)(nil).Hash())
-<<<<<<< HEAD
 	assert.Nil(t, MakeBlock(int64(3), []Tx{Tx("Hello World")}, nil, nil).Hash())
-=======
-	assert.Nil(t, MakeBlock(int64(3), makeData([]Tx{Tx("Hello World")}), nil, nil).Hash())
->>>>>>> 4b6030c6
 }
 
 func TestBlockMakePartSet(t *testing.T) {
 	assert.Nil(t, (*Block)(nil).MakePartSet(2))
 
-<<<<<<< HEAD
 	partSet := MakeBlock(int64(3), []Tx{Tx("Hello World")}, nil, nil).MakePartSet(1024)
-=======
-	partSet := MakeBlock(int64(3), makeData([]Tx{Tx("Hello World")}), nil, nil).MakePartSet(1024)
->>>>>>> 4b6030c6
 	assert.NotNil(t, partSet)
 	assert.EqualValues(t, 1, partSet.Total())
 }
@@ -141,11 +125,7 @@
 	ev := NewMockDuplicateVoteEvidenceWithValidator(h, time.Now(), vals[0], "block-test-chain")
 	evList := []Evidence{ev}
 
-<<<<<<< HEAD
 	partSet := MakeBlock(h, []Tx{Tx("Hello World")}, commit, evList).MakePartSet(512)
-=======
-	partSet := MakeBlock(h, makeData([]Tx{Tx("Hello World")}), commit, evList).MakePartSet(512)
->>>>>>> 4b6030c6
 	assert.NotNil(t, partSet)
 	assert.EqualValues(t, 4, partSet.Total())
 }
@@ -162,11 +142,7 @@
 	ev := NewMockDuplicateVoteEvidenceWithValidator(h, time.Now(), vals[0], "block-test-chain")
 	evList := []Evidence{ev}
 
-<<<<<<< HEAD
 	block := MakeBlock(h, []Tx{Tx("Hello World")}, commit, evList)
-=======
-	block := MakeBlock(h, makeData([]Tx{Tx("Hello World")}), commit, evList)
->>>>>>> 4b6030c6
 	block.ValidatorsHash = valSet.Hash()
 	assert.False(t, block.HashesTo([]byte{}))
 	assert.False(t, block.HashesTo([]byte("something else")))
@@ -174,11 +150,7 @@
 }
 
 func TestBlockSize(t *testing.T) {
-<<<<<<< HEAD
 	size := MakeBlock(int64(3), []Tx{Tx("Hello World")}, nil, nil).Size()
-=======
-	size := MakeBlock(int64(3), makeData([]Tx{Tx("Hello World")}), nil, nil).Size()
->>>>>>> 4b6030c6
 	if size <= 0 {
 		t.Fatal("Size of the block is zero or negative")
 	}
@@ -189,11 +161,7 @@
 	assert.Equal(t, "nil-Block", (*Block)(nil).StringIndented(""))
 	assert.Equal(t, "nil-Block", (*Block)(nil).StringShort())
 
-<<<<<<< HEAD
 	block := MakeBlock(int64(3), []Tx{Tx("Hello World")}, nil, nil)
-=======
-	block := MakeBlock(int64(3), makeData([]Tx{Tx("Hello World")}), nil, nil)
->>>>>>> 4b6030c6
 	assert.NotEqual(t, "nil-Block", block.String())
 	assert.NotEqual(t, "nil-Block", block.StringIndented(""))
 	assert.NotEqual(t, "nil-Block", block.StringShort())
@@ -651,28 +619,16 @@
 func TestBlockProtoBuf(t *testing.T) {
 	h := cmtrand.Int63()
 	c1 := randCommit(time.Now())
-<<<<<<< HEAD
 	b1 := MakeBlock(h, []Tx{Tx([]byte{1})}, &Commit{Signatures: []CommitSig{}}, []Evidence{})
-=======
-	b1 := MakeBlock(h, makeData([]Tx{Tx([]byte{1})}), &Commit{Signatures: []CommitSig{}}, []Evidence{})
->>>>>>> 4b6030c6
 	b1.ProposerAddress = cmtrand.Bytes(crypto.AddressSize)
 
 	evidenceTime := time.Date(2019, 1, 1, 0, 0, 0, 0, time.UTC)
 	evi := NewMockDuplicateVoteEvidence(h, evidenceTime, "block-test-chain")
-<<<<<<< HEAD
 	b2 := MakeBlock(h, []Tx{Tx([]byte{1})}, c1, []Evidence{evi})
 	b2.ProposerAddress = cmtrand.Bytes(crypto.AddressSize)
 	b2.Evidence.ByteSize()
 
 	b3 := MakeBlock(h, []Tx{}, c1, []Evidence{})
-=======
-	b2 := MakeBlock(h, makeData([]Tx{Tx([]byte{1})}), c1, []Evidence{evi})
-	b2.ProposerAddress = cmtrand.Bytes(crypto.AddressSize)
-	b2.Evidence.ByteSize()
-
-	b3 := MakeBlock(h, makeData([]Tx{}), c1, []Evidence{})
->>>>>>> 4b6030c6
 	b3.ProposerAddress = cmtrand.Bytes(crypto.AddressSize)
 	testCases := []struct {
 		msg      string
@@ -938,30 +894,4 @@
 			assert.Equal(t, tc.want, sort.IsSorted(BlobsByNamespace(bs)))
 		})
 	}
-<<<<<<< HEAD
-}
-
-func TestDataProtoBuf(t *testing.T) {
-	data := &Data{Txs: Txs{Tx([]byte{1}), Tx([]byte{2}), Tx([]byte{3})}}
-	data2 := &Data{Txs: Txs{}}
-	testCases := []struct {
-		msg     string
-		data1   *Data
-		expPass bool
-	}{
-		{"success", data, true},
-		{"success data2", data2, true},
-	}
-	for _, tc := range testCases {
-		protoData := tc.data1.ToProto()
-		d, err := DataFromProto(&protoData)
-		if tc.expPass {
-			require.NoError(t, err, tc.msg)
-			require.EqualValues(t, tc.data1, &d, tc.msg)
-		} else {
-			require.Error(t, err, tc.msg)
-		}
-	}
-=======
->>>>>>> 4b6030c6
 }