package types

import (
	"bytes"
	"errors"
	"fmt"
	"math"
	"strings"
	"time"

	"github.com/gogo/protobuf/proto"
	gogotypes "github.com/gogo/protobuf/types"
	"github.com/lazyledger/nmt/namespace"
	"github.com/lazyledger/rsmt2d"

	"github.com/lazyledger/lazyledger-core/crypto"
	"github.com/lazyledger/lazyledger-core/crypto/merkle"
	"github.com/lazyledger/lazyledger-core/crypto/tmhash"
	"github.com/lazyledger/lazyledger-core/libs/bits"
	tmbytes "github.com/lazyledger/lazyledger-core/libs/bytes"
	tmmath "github.com/lazyledger/lazyledger-core/libs/math"
	"github.com/lazyledger/lazyledger-core/libs/protoio"
	tmsync "github.com/lazyledger/lazyledger-core/libs/sync"
	"github.com/lazyledger/lazyledger-core/p2p/ipld/wrapper"
	tmproto "github.com/lazyledger/lazyledger-core/proto/tendermint/types"
	tmversion "github.com/lazyledger/lazyledger-core/proto/tendermint/version"
	"github.com/lazyledger/lazyledger-core/types/consts"
	"github.com/lazyledger/lazyledger-core/version"
)

const (
	// MaxHeaderBytes is a maximum header size.
	// NOTE: Because app hash can be of arbitrary size, the header is therefore not
	// capped in size and thus this number should be seen as a soft max
	MaxHeaderBytes int64 = 840

	// MaxOverheadForBlock - maximum overhead to encode a block (up to
	// MaxBlockSizeBytes in size) not including it's parts except Data.
	// This means it also excludes the overhead for individual transactions.
	//
	// Uvarint length of MaxBlockSizeBytes: 4 bytes
	// 2 fields (2 embedded):               2 bytes
	// Uvarint length of Data.Txs:          4 bytes
	// Data.Txs field:                      1 byte
	MaxOverheadForBlock int64 = 11
)

// DataAvailabilityHeader (DAHeader) contains the row and column roots of the erasure
// coded version of the data in Block.Data.
// Therefor the original Block.Data is arranged in a
// k × k matrix, which is then "extended" to a
// 2k × 2k matrix applying multiple times Reed-Solomon encoding.
// For details see Section 5.2: https://arxiv.org/abs/1809.09044
// or the LazyLedger specification:
// https://github.com/lazyledger/lazyledger-specs/blob/master/specs/data_structures.md#availabledataheader
// Note that currently we list row and column roots in separate fields
// (different from the spec).
type DataAvailabilityHeader struct {
	// RowRoot_j 	= root((M_{j,1} || M_{j,2} || ... || M_{j,2k} ))
	RowsRoots NmtRoots `json:"row_roots"`
	// ColumnRoot_j = root((M_{1,j} || M_{2,j} || ... || M_{2k,j} ))
	ColumnRoots NmtRoots `json:"column_roots"`
	// cached result of Hash() not to be recomputed
	hash []byte
}

type NmtRoots []namespace.IntervalDigest

func (roots NmtRoots) Bytes() [][]byte {
	res := make([][]byte, len(roots))
	for i := 0; i < len(roots); i++ {
		res[i] = roots[i].Bytes()
	}
	return res
}

func NmtRootsFromBytes(in [][]byte) (roots NmtRoots, err error) {
	roots = make([]namespace.IntervalDigest, len(in))
	for i := 0; i < len(in); i++ {
		roots[i], err = namespace.IntervalDigestFromBytes(consts.NamespaceSize, in[i])
		if err != nil {
			return roots, err
		}
	}
	return
}

// String returns hex representation of merkle hash of the DAHeader.
func (dah *DataAvailabilityHeader) String() string {
	if dah == nil {
		return "<nil DAHeader>"
	}
	return fmt.Sprintf("%X", dah.Hash())
}

// Equals checks equality of two DAHeaders.
func (dah *DataAvailabilityHeader) Equals(to *DataAvailabilityHeader) bool {
	return bytes.Equal(dah.Hash(), to.Hash())
}

// Hash computes and caches the merkle root of the row and column roots.
func (dah *DataAvailabilityHeader) Hash() []byte {
	if dah.IsZero() {
		dah = MinDataAvailabilityHeader()
	}

	if len(dah.hash) != 0 {
		return dah.hash
	}

	colsCount := len(dah.ColumnRoots)
	rowsCount := len(dah.RowsRoots)
	slices := make([][]byte, colsCount+rowsCount)
	for i, rowRoot := range dah.RowsRoots {
		slices[i] = rowRoot.Bytes()
	}
	for i, colRoot := range dah.ColumnRoots {
		slices[i+colsCount] = colRoot.Bytes()
	}
	// The single data root is computed using a simple binary merkle tree.
	// Effectively being root(rowRoots || columnRoots):
	dah.hash = merkle.HashFromByteSlices(slices)
	return dah.hash
}

// ValidateBasic runs stateless checks on the DataAvailabilityHeader. Calls Hash() if not already called
func (dah *DataAvailabilityHeader) ValidateBasic() error {
	if dah == nil {
		return errors.New("nil header is invalid")
	}
	if dah.IsZero() {
		return errors.New("must have at least one row and column roots")
	}
	if len(dah.ColumnRoots) != len(dah.RowsRoots) {
		return fmt.Errorf(
			"unequal number of row and column roots: row %d col %d",
			len(dah.RowsRoots),
			len(dah.ColumnRoots),
		)
	}

	return nil
}

func (dah *DataAvailabilityHeader) IsZero() bool {
	if dah == nil {
		return true
	}
	return len(dah.ColumnRoots) == 0 || len(dah.RowsRoots) == 0
}

// MinDataAvailabilityHeader returns a hard coded copy of a data availability
// header from empty block data
func MinDataAvailabilityHeader() *DataAvailabilityHeader {
	first, err := namespace.IntervalDigestFromBytes(
		consts.NamespaceSize,
		[]byte{
			255, 255, 255, 255, 255, 255, 255, 254, 255, 255, 255, 255, 255, 255, 255, 254, 102, 154, 168, 240,
			216, 82, 33, 160, 91, 111, 9, 23, 136, 77, 48, 97, 106, 108, 125, 83, 48, 165, 100, 10, 8, 160, 77,
			204, 91, 9, 47, 79,
		},
	)
	if err != nil {
		panic(err)
	}
	second, err := namespace.IntervalDigestFromBytes(
		consts.NamespaceSize,
		[]byte{
			255, 255, 255, 255, 255, 255, 255, 255, 255, 255, 255, 255, 255, 255, 255, 255, 41, 52, 55, 243,
			182, 165, 97, 30, 37, 201, 13, 90, 68, 184, 76, 196, 179, 114, 12, 219, 166, 133, 83, 222, 254,
			139, 113, 154, 241, 245, 195, 149,
		},
	)
	if err != nil {
		panic(err)
	}
	dah := &DataAvailabilityHeader{
		RowsRoots: []namespace.IntervalDigest{
			first, second,
		},
		ColumnRoots: []namespace.IntervalDigest{
			first, second,
		},
		hash: []byte{
			4, 122, 211, 141, 172, 30, 22, 215, 241, 73, 77, 225, 174, 40, 53, 252, 106, 158, 117, 238,
			88, 77, 86, 66, 235, 146, 121, 62, 161, 36, 160, 111,
		},
	}
	return dah
}

func (dah *DataAvailabilityHeader) ToProto() *tmproto.DataAvailabilityHeader {
	if dah == nil {
		return nil
	}

	dahp := new(tmproto.DataAvailabilityHeader)
	dahp.RowRoots = dah.RowsRoots.Bytes()
	dahp.ColumnRoots = dah.ColumnRoots.Bytes()
	return dahp
}

func DataAvailabilityHeaderFromProto(dahp *tmproto.DataAvailabilityHeader) (dah *DataAvailabilityHeader, err error) {
	if dahp == nil {
		return nil, nil
	}

	dah = new(DataAvailabilityHeader)
	if len(dahp.ColumnRoots) == 0 {
		return dah, nil
	}

	dah.RowsRoots, err = NmtRootsFromBytes(dahp.RowRoots)
	if err != nil {
		return
	}

	dah.ColumnRoots, err = NmtRootsFromBytes(dahp.ColumnRoots)
	if err != nil {
		return
	}

	if len(dah.hash) == 0 {
		dah.Hash()
	}

	return dah, nil
}

// Block defines the atomic unit of a Tendermint blockchain.
type Block struct {
	mtx tmsync.Mutex

	Header                 `json:"header"`
	Data                   `json:"data"`
	DataAvailabilityHeader DataAvailabilityHeader `json:"availability_header"`
	LastCommit             *Commit                `json:"last_commit"`
}

// ValidateBasic performs basic validation that doesn't involve state data.
// It checks the internal consistency of the block.
// Further validation is done using state#ValidateBlock.
func (b *Block) ValidateBasic() error {
	if b == nil {
		return errors.New("nil block")
	}

	b.mtx.Lock()
	defer b.mtx.Unlock()

	if err := b.Header.ValidateBasic(); err != nil {
		return fmt.Errorf("invalid header: %w", err)
	}

	// Validate the last commit and its hash.
	if b.LastCommit == nil {
		return errors.New("nil LastCommit")
	}
	if err := b.LastCommit.ValidateBasic(); err != nil {
		return fmt.Errorf("wrong LastCommit: %v", err)
	}

	if w, g := b.LastCommit.Hash(), b.LastCommitHash; !bytes.Equal(w, g) {
		return fmt.Errorf("wrong Header.LastCommitHash. Expected %X, got %X", w, g)
	}

	// NOTE: b.Data.Txs may be nil, but b.Data.Hash() still works fine.
	if w, g := b.DataAvailabilityHeader.Hash(), b.DataHash; !bytes.Equal(w, g) {
		return fmt.Errorf("wrong Header.DataHash. Expected %X, got %X", w, g)
	}

	// NOTE: b.Evidence.Evidence may be nil, but we're just looping.
	for i, ev := range b.Evidence.Evidence {
		if err := ev.ValidateBasic(); err != nil {
			return fmt.Errorf("invalid evidence (#%d): %v", i, err)
		}
	}

	if w, g := b.Evidence.Hash(), b.EvidenceHash; !bytes.Equal(w, g) {
		return fmt.Errorf("wrong Header.EvidenceHash. Expected %X, got %X", w, g)
	}

	return nil
}

// fillHeader fills in any remaining header fields that are a function of the block data
func (b *Block) fillHeader() {
	if b.LastCommitHash == nil {
		b.LastCommitHash = b.LastCommit.Hash()
	}
<<<<<<< HEAD
	if b.DataHash == nil || len(b.DataHash) == 0 {
=======
	if b.DataHash == nil || b.DataAvailabilityHeader.hash == nil {
>>>>>>> dae35da7
		b.fillDataAvailabilityHeader()
	}
	if b.EvidenceHash == nil {
		b.EvidenceHash = b.Evidence.Hash()
	}
}

// TODO: Move out from 'types' package
// fillDataAvailabilityHeader fills in any remaining DataAvailabilityHeader fields
// that are a function of the block data.
func (b *Block) fillDataAvailabilityHeader() {
	namespacedShares, dataSharesLen := b.Data.ComputeShares()
	shares := namespacedShares.RawShares()

	// create the nmt wrapper to generate row and col commitments
	squareSize := uint32(math.Sqrt(float64(len(shares))))
	tree := wrapper.NewErasuredNamespacedMerkleTree(uint64(squareSize))

	// TODO(ismail): for better efficiency and a larger number shares
	// we should switch to the rsmt2d.LeopardFF16 codec:
	extendedDataSquare, err := rsmt2d.ComputeExtendedDataSquare(shares, rsmt2d.NewRSGF8Codec(), tree.Constructor)
	if err != nil {
		panic(fmt.Sprintf("unexpected error: %v", err))
	}

	// generate the row and col roots using the EDS and nmt wrapper
	rowRoots := extendedDataSquare.RowRoots()
	colRoots := extendedDataSquare.ColumnRoots()

	b.DataAvailabilityHeader = DataAvailabilityHeader{
		RowsRoots:   make([]namespace.IntervalDigest, extendedDataSquare.Width()),
		ColumnRoots: make([]namespace.IntervalDigest, extendedDataSquare.Width()),
	}

	// todo(evan): remove interval digests
	// convert the roots to interval digests
	for i := 0; i < len(rowRoots); i++ {
		rowRoot, err := namespace.IntervalDigestFromBytes(consts.NamespaceSize, rowRoots[i])
		if err != nil {
			panic(err)
		}
		colRoot, err := namespace.IntervalDigestFromBytes(consts.NamespaceSize, colRoots[i])
		if err != nil {
			panic(err)
		}
		b.DataAvailabilityHeader.RowsRoots[i] = rowRoot
		b.DataAvailabilityHeader.ColumnRoots[i] = colRoot
	}

	// return the root hash of DA Header
	b.DataHash = b.DataAvailabilityHeader.Hash()
	b.NumOriginalDataShares = uint64(dataSharesLen)
}

// Hash computes and returns the block hash.
// If the block is incomplete, block hash is nil for safety.
func (b *Block) Hash() tmbytes.HexBytes {
	if b == nil {
		return nil
	}
	b.mtx.Lock()
	defer b.mtx.Unlock()

	if b.LastCommit == nil {
		return nil
	}
	b.fillHeader()
	return b.Header.Hash()
}

// MakePartSet returns a PartSet containing parts of a serialized block.
// This is the form in which the block is gossipped to peers.
// CONTRACT: partSize is greater than zero.
func (b *Block) MakePartSet(partSize uint32) *PartSet {
	if b == nil {
		return nil
	}
	b.mtx.Lock()
	defer b.mtx.Unlock()

	pbb, err := b.ToProto()
	if err != nil {
		panic(err)
	}
	bz, err := proto.Marshal(pbb)
	if err != nil {
		panic(err)
	}
	return NewPartSetFromData(bz, partSize)
}

// HashesTo is a convenience function that checks if a block hashes to the given argument.
// Returns false if the block is nil or the hash is empty.
func (b *Block) HashesTo(hash []byte) bool {
	if len(hash) == 0 {
		return false
	}
	if b == nil {
		return false
	}
	return bytes.Equal(b.Hash(), hash)
}

// Size returns size of the block in bytes.
func (b *Block) Size() int {
	pbb, err := b.ToProto()
	if err != nil {
		return 0
	}

	return pbb.Size()
}

// String returns a string representation of the block
//
// See StringIndented.
func (b *Block) String() string {
	return b.StringIndented("")
}

// StringIndented returns an indented String.
//
// Header
// Data
// Evidence
// LastCommit
// Hash
func (b *Block) StringIndented(indent string) string {
	if b == nil {
		return "nil-Block"
	}
	return fmt.Sprintf(`Block{
%s  %v
%s  %v
%s  %v
%s  %v
%s}#%v`,
		indent, b.Header.StringIndented(indent+"  "),
		indent, b.Data.StringIndented(indent+"  "),
		indent, b.Evidence.StringIndented(indent+"  "),
		indent, b.LastCommit.StringIndented(indent+"  "),
		indent, b.Hash())
}

// StringShort returns a shortened string representation of the block.
func (b *Block) StringShort() string {
	if b == nil {
		return "nil-Block"
	}
	return fmt.Sprintf("Block#%X", b.Hash())
}

// ToProto converts Block to protobuf
func (b *Block) ToProto() (*tmproto.Block, error) {
	if b == nil {
		return nil, errors.New("nil Block")
	}

	pb := new(tmproto.Block)
	protoEvidence, err := b.Evidence.ToProto()
	if err != nil {
		return nil, err
	}

	pb.Header = *b.Header.ToProto()
	pb.LastCommit = b.LastCommit.ToProto()
	pb.Data = b.Data.ToProto()
	pb.Data.Evidence = *protoEvidence
	pb.DataAvailabilityHeader = b.DataAvailabilityHeader.ToProto()
	return pb, nil
}

// FromProto sets a protobuf Block to the given pointer.
// It returns an error if the block is invalid.
func BlockFromProto(bp *tmproto.Block) (*Block, error) {
	if bp == nil {
		return nil, errors.New("nil block")
	}

	b := new(Block)
	h, err := HeaderFromProto(&bp.Header)
	if err != nil {
		return nil, err
	}
	b.Header = h
	data, err := DataFromProto(&bp.Data)
	if err != nil {
		return nil, err
	}
	b.Data = data
	if err := b.Evidence.FromProto(&bp.Data.Evidence); err != nil {
		return nil, err
	}

	dah, err := DataAvailabilityHeaderFromProto(bp.DataAvailabilityHeader)
	if err != nil {
		return nil, err
	}
	b.DataAvailabilityHeader = *dah

	if bp.LastCommit != nil {
		lc, err := CommitFromProto(bp.LastCommit)
		if err != nil {
			return nil, err
		}
		b.LastCommit = lc
	}

	return b, b.ValidateBasic()
}

//-----------------------------------------------------------------------------

// MaxDataBytes returns the maximum size of block's data.
//
// XXX: Panics on negative result.
func MaxDataBytes(maxBytes, evidenceBytes int64, valsCount int) int64 {
	maxDataBytes := maxBytes -
		MaxOverheadForBlock -
		MaxHeaderBytes -
		MaxCommitBytes(valsCount) -
		evidenceBytes

	if maxDataBytes < 0 {
		panic(fmt.Sprintf(
			"Negative MaxDataBytes. Block.MaxBytes=%d is too small to accommodate header&lastCommit&evidence=%d",
			maxBytes,
			-(maxDataBytes - maxBytes),
		))
	}

	return maxDataBytes
}

// MaxDataBytesNoEvidence returns the maximum size of block's data when
// evidence count is unknown. MaxEvidencePerBlock will be used for the size
// of evidence.
//
// XXX: Panics on negative result.
func MaxDataBytesNoEvidence(maxBytes int64, valsCount int) int64 {
	maxDataBytes := maxBytes -
		MaxOverheadForBlock -
		MaxHeaderBytes -
		MaxCommitBytes(valsCount)

	if maxDataBytes < 0 {
		panic(fmt.Sprintf(
			"Negative MaxDataBytesUnknownEvidence. Block.MaxBytes=%d is too small to accommodate header&lastCommit&evidence=%d",
			maxBytes,
			-(maxDataBytes - maxBytes),
		))
	}

	return maxDataBytes
}

// MakeBlock returns a new block with an empty header, except what can be
// computed from itself.
// It populates the same set of fields validated by ValidateBasic.
func MakeBlock(
	height int64,
	txs []Tx, evidence []Evidence, intermediateStateRoots []tmbytes.HexBytes, messages Messages,
	lastCommit *Commit) *Block {
	block := &Block{
		Header: Header{
			Version:     tmversion.Consensus{Block: version.BlockProtocol, App: 0},
			Height:      height,
			LastBlockID: lastCommit.BlockID,
		},
		Data: Data{
			Txs:                    txs,
			IntermediateStateRoots: IntermediateStateRoots{RawRootsList: intermediateStateRoots},
			Evidence:               EvidenceData{Evidence: evidence},
			Messages:               messages,
		},
		LastCommit: lastCommit,
	}
	block.fillHeader()
	return block
}

//-----------------------------------------------------------------------------

// Header defines the structure of a Tendermint block header.
// NOTE: changes to the Header should be duplicated in:
// - header.Hash()
// - abci.Header
// - https://github.com/tendermint/spec/blob/master/spec/blockchain/blockchain.md
type Header struct {
	// basic block info
	Version tmversion.Consensus `json:"version"`
	ChainID string              `json:"chain_id"`
	Height  int64               `json:"height"`
	Time    time.Time           `json:"time"`

	// prev block info
	LastBlockID BlockID `json:"last_block_id"`

	// hashes of block data
	LastCommitHash tmbytes.HexBytes `json:"last_commit_hash"` // commit from validators from the last block
	// DataHash = root((rowRoot_1 || rowRoot_2 || ... ||rowRoot_2k || columnRoot1 || columnRoot2 || ... || columnRoot2k))
	// Block.DataAvailabilityHeader for stores (row|column)Root_i // TODO ...
	DataHash tmbytes.HexBytes `json:"data_hash"` // transactions
	// amount of data shares within a Block #specs:availableDataOriginalSharesUsed
	NumOriginalDataShares uint64 `json:"data_shares"`

	// hashes from the app output from the prev block
	ValidatorsHash     tmbytes.HexBytes `json:"validators_hash"`      // validators for the current block
	NextValidatorsHash tmbytes.HexBytes `json:"next_validators_hash"` // validators for the next block
	ConsensusHash      tmbytes.HexBytes `json:"consensus_hash"`       // consensus params for current block
	AppHash            tmbytes.HexBytes `json:"app_hash"`             // state after txs from the previous block
	// root hash of all results from the txs from the previous block
	LastResultsHash tmbytes.HexBytes `json:"last_results_hash"`

	// consensus info
	EvidenceHash    tmbytes.HexBytes `json:"evidence_hash"`    // evidence included in the block
	ProposerAddress Address          `json:"proposer_address"` // original proposer of the block
}

// Populate the Header with state-derived data.
// Call this after MakeBlock to complete the Header.
func (h *Header) Populate(
	version tmversion.Consensus, chainID string,
	timestamp time.Time, lastBlockID BlockID,
	valHash, nextValHash []byte,
	consensusHash, appHash, lastResultsHash []byte,
	proposerAddress Address,
) {
	h.Version = version
	h.ChainID = chainID
	h.Time = timestamp
	h.LastBlockID = lastBlockID
	h.ValidatorsHash = valHash
	h.NextValidatorsHash = nextValHash
	h.ConsensusHash = consensusHash
	h.AppHash = appHash
	h.LastResultsHash = lastResultsHash
	h.ProposerAddress = proposerAddress
}

// ValidateBasic performs stateless validation on a Header returning an error
// if any validation fails.
//
// NOTE: Timestamp validation is subtle and handled elsewhere.
func (h Header) ValidateBasic() error {
	if h.Version.Block != version.BlockProtocol {
		return fmt.Errorf("block protocol is incorrect: got: %d, want: %d ", h.Version.Block, version.BlockProtocol)
	}
	if len(h.ChainID) > MaxChainIDLen {
		return fmt.Errorf("chainID is too long; got: %d, max: %d", len(h.ChainID), MaxChainIDLen)
	}

	if h.Height < 0 {
		return errors.New("negative Height")
	} else if h.Height == 0 {
		return errors.New("zero Height")
	}

	if err := h.LastBlockID.ValidateBasic(); err != nil {
		return fmt.Errorf("wrong LastBlockID: %w", err)
	}

	if err := ValidateHash(h.LastCommitHash); err != nil {
		return fmt.Errorf("wrong LastCommitHash: %v", err)
	}

	if err := ValidateHash(h.DataHash); err != nil {
		return fmt.Errorf("wrong DataHash: %v", err)
	}

	if err := ValidateHash(h.EvidenceHash); err != nil {
		return fmt.Errorf("wrong EvidenceHash: %v", err)
	}

	if len(h.ProposerAddress) != crypto.AddressSize {
		return fmt.Errorf(
			"invalid ProposerAddress length; got: %d, expected: %d",
			len(h.ProposerAddress), crypto.AddressSize,
		)
	}

	// Basic validation of hashes related to application data.
	// Will validate fully against state in state#ValidateBlock.
	if err := ValidateHash(h.ValidatorsHash); err != nil {
		return fmt.Errorf("wrong ValidatorsHash: %v", err)
	}
	if err := ValidateHash(h.NextValidatorsHash); err != nil {
		return fmt.Errorf("wrong NextValidatorsHash: %v", err)
	}
	if err := ValidateHash(h.ConsensusHash); err != nil {
		return fmt.Errorf("wrong ConsensusHash: %v", err)
	}
	// NOTE: AppHash is arbitrary length
	if err := ValidateHash(h.LastResultsHash); err != nil {
		return fmt.Errorf("wrong LastResultsHash: %v", err)
	}

	return nil
}

// Hash returns the hash of the header.
// It computes a Merkle tree from the header fields
// ordered as they appear in the Header.
// Returns nil if ValidatorHash is missing,
// since a Header is not valid unless there is
// a ValidatorsHash (corresponding to the validator set).
func (h *Header) Hash() tmbytes.HexBytes {
	if h == nil || len(h.ValidatorsHash) == 0 {
		return nil
	}
	hbz, err := h.Version.Marshal()
	if err != nil {
		return nil
	}

	pbt, err := gogotypes.StdTimeMarshal(h.Time)
	if err != nil {
		return nil
	}

	pBID := h.LastBlockID.ToProto()

	bzbi, err := pBID.Marshal()
	if err != nil {
		return nil
	}
	return merkle.HashFromByteSlices([][]byte{
		hbz,
		cdcEncode(h.ChainID),
		cdcEncode(h.Height),
		pbt,
		bzbi,
		cdcEncode(h.LastCommitHash),
		cdcEncode(h.DataHash),
		cdcEncode(h.NumOriginalDataShares),
		cdcEncode(h.ValidatorsHash),
		cdcEncode(h.NextValidatorsHash),
		cdcEncode(h.ConsensusHash),
		cdcEncode(h.AppHash),
		cdcEncode(h.LastResultsHash),
		cdcEncode(h.EvidenceHash),
		cdcEncode(h.ProposerAddress),
	})
}

// StringIndented returns an indented string representation of the header.
func (h *Header) StringIndented(indent string) string {
	if h == nil {
		return "nil-Header"
	}
	return fmt.Sprintf(`Header{
%s  Version:        %v
%s  ChainID:        %v
%s  Height:         %v
%s  Time:           %v
%s  LastBlockID:    %v
%s  LastCommit:     %v
%s  Data:           %v
%s  Validators:     %v
%s  NextValidators: %v
%s  App:            %v
%s  Consensus:      %v
%s  Results:        %v
%s  Evidence:       %v
%s  Proposer:       %v
%s}#%v`,
		indent, h.Version,
		indent, h.ChainID,
		indent, h.Height,
		indent, h.Time,
		indent, h.LastBlockID,
		indent, h.LastCommitHash,
		indent, h.DataHash,
		indent, h.ValidatorsHash,
		indent, h.NextValidatorsHash,
		indent, h.AppHash,
		indent, h.ConsensusHash,
		indent, h.LastResultsHash,
		indent, h.EvidenceHash,
		indent, h.ProposerAddress,
		indent, h.Hash())
}

// ToProto converts Header to protobuf
func (h *Header) ToProto() *tmproto.Header {
	if h == nil {
		return nil
	}

	return &tmproto.Header{
		Version:               h.Version,
		ChainID:               h.ChainID,
		Height:                h.Height,
		Time:                  h.Time,
		LastBlockId:           h.LastBlockID.ToProto(),
		ValidatorsHash:        h.ValidatorsHash,
		NextValidatorsHash:    h.NextValidatorsHash,
		ConsensusHash:         h.ConsensusHash,
		AppHash:               h.AppHash,
		DataHash:              h.DataHash,
		NumOriginalDataShares: h.NumOriginalDataShares,
		EvidenceHash:          h.EvidenceHash,
		LastResultsHash:       h.LastResultsHash,
		LastCommitHash:        h.LastCommitHash,
		ProposerAddress:       h.ProposerAddress,
	}
}

// FromProto sets a protobuf Header to the given pointer.
// It returns an error if the header is invalid.
func HeaderFromProto(ph *tmproto.Header) (Header, error) {
	if ph == nil {
		return Header{}, errors.New("nil Header")
	}

	h := new(Header)

	bi, err := BlockIDFromProto(&ph.LastBlockId)
	if err != nil {
		return Header{}, err
	}

	h.Version = ph.Version
	h.ChainID = ph.ChainID
	h.Height = ph.Height
	h.Time = ph.Time
	h.Height = ph.Height
	h.LastBlockID = *bi
	h.ValidatorsHash = ph.ValidatorsHash
	h.NextValidatorsHash = ph.NextValidatorsHash
	h.ConsensusHash = ph.ConsensusHash
	h.AppHash = ph.AppHash
	h.DataHash = ph.DataHash
	h.NumOriginalDataShares = ph.NumOriginalDataShares
	h.EvidenceHash = ph.EvidenceHash
	h.LastResultsHash = ph.LastResultsHash
	h.LastCommitHash = ph.LastCommitHash
	h.ProposerAddress = ph.ProposerAddress

	return *h, h.ValidateBasic()
}

//-------------------------------------

// BlockIDFlag indicates which BlockID the signature is for.
type BlockIDFlag byte

const (
	// BlockIDFlagAbsent - no vote was received from a validator.
	BlockIDFlagAbsent BlockIDFlag = iota + 1
	// BlockIDFlagCommit - voted for the Commit.BlockID.
	BlockIDFlagCommit
	// BlockIDFlagNil - voted for nil.
	BlockIDFlagNil
)

const (
	// Max size of commit without any commitSigs -> 82 for BlockID, 8 for Height, 4 for Round.
	MaxCommitOverheadBytes int64 = 94
	// Commit sig size is made up of 64 bytes for the signature, 20 bytes for
	// the address, 1 byte for the flag and 14 bytes for the timestamp
	// todo(evan): change back to something reasonable once the blockID is
	// replaced with the header hash
	MaxCommitSigBytes int64 = 313
)

// CommitSig is a part of the Vote included in a Commit.
type CommitSig struct {
	BlockIDFlag      BlockIDFlag `json:"block_id_flag"`
	ValidatorAddress Address     `json:"validator_address"`
	Timestamp        time.Time   `json:"timestamp"`
	Signature        []byte      `json:"signature"`
}

// NewCommitSigForBlock returns new CommitSig with BlockIDFlagCommit.
func NewCommitSigForBlock(signature []byte, valAddr Address, ts time.Time) CommitSig {
	return CommitSig{
		BlockIDFlag:      BlockIDFlagCommit,
		ValidatorAddress: valAddr,
		Timestamp:        ts,
		Signature:        signature,
	}
}

func MaxCommitBytes(valCount int) int64 {
	// From the repeated commit sig field
	var protoEncodingOverhead int64 = 2
	return MaxCommitOverheadBytes + ((MaxCommitSigBytes + protoEncodingOverhead) * int64(valCount))
}

// NewCommitSigAbsent returns new CommitSig with BlockIDFlagAbsent. Other
// fields are all empty.
func NewCommitSigAbsent() CommitSig {
	return CommitSig{
		BlockIDFlag: BlockIDFlagAbsent,
	}
}

// ForBlock returns true if CommitSig is for the block.
func (cs CommitSig) ForBlock() bool {
	return cs.BlockIDFlag == BlockIDFlagCommit
}

// Absent returns true if CommitSig is absent.
func (cs CommitSig) Absent() bool {
	return cs.BlockIDFlag == BlockIDFlagAbsent
}

// CommitSig returns a string representation of CommitSig.
//
// 1. first 6 bytes of signature
// 2. first 6 bytes of validator address
// 3. block ID flag
// 4. timestamp
func (cs CommitSig) String() string {
	return fmt.Sprintf("CommitSig{%X by %X on %v @ %s}",
		tmbytes.Fingerprint(cs.Signature),
		tmbytes.Fingerprint(cs.ValidatorAddress),
		cs.BlockIDFlag,
		CanonicalTime(cs.Timestamp))
}

// BlockID returns the Commit's BlockID if CommitSig indicates signing,
// otherwise - empty BlockID.
func (cs CommitSig) BlockID(commitBlockID BlockID) BlockID {
	var blockID BlockID
	switch cs.BlockIDFlag {
	case BlockIDFlagAbsent:
		blockID = EmptyBlockID()
	case BlockIDFlagCommit:
		blockID = commitBlockID
	case BlockIDFlagNil:
		blockID = EmptyBlockID()
	default:
		panic(fmt.Sprintf("Unknown BlockIDFlag: %v", cs.BlockIDFlag))
	}
	return blockID
}

// ValidateBasic performs basic validation.
func (cs CommitSig) ValidateBasic() error {
	switch cs.BlockIDFlag {
	case BlockIDFlagAbsent:
	case BlockIDFlagCommit:
	case BlockIDFlagNil:
	default:
		return fmt.Errorf("unknown BlockIDFlag: %v", cs.BlockIDFlag)
	}

	switch cs.BlockIDFlag {
	case BlockIDFlagAbsent:
		if len(cs.ValidatorAddress) != 0 {
			return errors.New("validator address is present")
		}
		if !cs.Timestamp.IsZero() {
			return errors.New("time is present")
		}
		if len(cs.Signature) != 0 {
			return errors.New("signature is present")
		}
	default:
		if len(cs.ValidatorAddress) != crypto.AddressSize {
			return fmt.Errorf("expected ValidatorAddress size to be %d bytes, got %d bytes",
				crypto.AddressSize,
				len(cs.ValidatorAddress),
			)
		}
		// NOTE: Timestamp validation is subtle and handled elsewhere.
		if len(cs.Signature) == 0 {
			return errors.New("signature is missing")
		}
		if len(cs.Signature) > MaxSignatureSize {
			return fmt.Errorf("signature is too big (max: %d)", MaxSignatureSize)
		}
	}

	return nil
}

// ToProto converts CommitSig to protobuf
func (cs *CommitSig) ToProto() *tmproto.CommitSig {
	if cs == nil {
		return nil
	}

	return &tmproto.CommitSig{
		BlockIdFlag:      tmproto.BlockIDFlag(cs.BlockIDFlag),
		ValidatorAddress: cs.ValidatorAddress,
		Timestamp:        cs.Timestamp,
		Signature:        cs.Signature,
	}
}

// FromProto sets a protobuf CommitSig to the given pointer.
// It returns an error if the CommitSig is invalid.
func (cs *CommitSig) FromProto(csp tmproto.CommitSig) error {

	cs.BlockIDFlag = BlockIDFlag(csp.BlockIdFlag)
	cs.ValidatorAddress = csp.ValidatorAddress
	cs.Timestamp = csp.Timestamp
	cs.Signature = csp.Signature

	return cs.ValidateBasic()
}

//-------------------------------------

// Commit contains the evidence that a block was committed by a set of validators.
// NOTE: Commit is empty for height 1, but never nil.
type Commit struct {
	// NOTE: The signatures are in order of address to preserve the bonded
	// ValidatorSet order.
	// Any peer with a block can gossip signatures by index with a peer without
	// recalculating the active ValidatorSet.
	Height     int64       `json:"height"`
	Round      int32       `json:"round"`
	BlockID    BlockID     `json:"block_id"`
	Signatures []CommitSig `json:"signatures"`
	HeaderHash []byte      `json:"header_hash"`

	// Memoized in first call to corresponding method.
	// NOTE: can't memoize in constructor because constructor isn't used for
	// unmarshaling.
	hash     tmbytes.HexBytes
	bitArray *bits.BitArray
}

// NewCommit returns a new Commit.
func NewCommit(height int64, round int32, blockID BlockID, commitSigs []CommitSig) *Commit {
	return &Commit{
		Height:     height,
		Round:      round,
		BlockID:    blockID,
		Signatures: commitSigs,
		HeaderHash: blockID.Hash,
	}
}

// CommitToVoteSet constructs a VoteSet from the Commit and validator set.
// Panics if signatures from the commit can't be added to the voteset.
// Inverse of VoteSet.MakeCommit().
func CommitToVoteSet(chainID string, commit *Commit, vals *ValidatorSet) *VoteSet {
	voteSet := NewVoteSet(chainID, commit.Height, commit.Round, tmproto.PrecommitType, vals)
	for idx, commitSig := range commit.Signatures {
		if commitSig.Absent() {
			continue // OK, some precommits can be missing.
		}
		added, err := voteSet.AddVote(commit.GetVote(int32(idx)))
		if !added || err != nil {
			panic(fmt.Sprintf("Failed to reconstruct LastCommit: %v", err))
		}
	}
	return voteSet
}

// GetVote converts the CommitSig for the given valIdx to a Vote.
// Returns nil if the precommit at valIdx is nil.
// Panics if valIdx >= commit.Size().
func (commit *Commit) GetVote(valIdx int32) *Vote {
	commitSig := commit.Signatures[valIdx]
	return &Vote{
		Type:             tmproto.PrecommitType,
		Height:           commit.Height,
		Round:            commit.Round,
		BlockID:          commitSig.BlockID(commit.BlockID),
		Timestamp:        commitSig.Timestamp,
		ValidatorAddress: commitSig.ValidatorAddress,
		ValidatorIndex:   valIdx,
		Signature:        commitSig.Signature,
	}
}

// VoteSignBytes returns the bytes of the Vote corresponding to valIdx for
// signing.
//
// The only unique part is the Timestamp - all other fields signed over are
// otherwise the same for all validators.
//
// Panics if valIdx >= commit.Size().
//
// See VoteSignBytes
func (commit *Commit) VoteSignBytes(chainID string, valIdx int32) []byte {
	v := commit.GetVote(valIdx).ToProto()
	return VoteSignBytes(chainID, v)
}

// Type returns the vote type of the commit, which is always VoteTypePrecommit
// Implements VoteSetReader.
func (commit *Commit) Type() byte {
	return byte(tmproto.PrecommitType)
}

// GetHeight returns height of the commit.
// Implements VoteSetReader.
func (commit *Commit) GetHeight() int64 {
	return commit.Height
}

// GetRound returns height of the commit.
// Implements VoteSetReader.
func (commit *Commit) GetRound() int32 {
	return commit.Round
}

// Size returns the number of signatures in the commit.
// Implements VoteSetReader.
func (commit *Commit) Size() int {
	if commit == nil {
		return 0
	}
	return len(commit.Signatures)
}

// BitArray returns a BitArray of which validators voted for BlockID or nil in this commit.
// Implements VoteSetReader.
func (commit *Commit) BitArray() *bits.BitArray {
	if commit.bitArray == nil {
		commit.bitArray = bits.NewBitArray(len(commit.Signatures))
		for i, commitSig := range commit.Signatures {
			// TODO: need to check the BlockID otherwise we could be counting conflicts,
			// not just the one with +2/3 !
			commit.bitArray.SetIndex(i, !commitSig.Absent())
		}
	}
	return commit.bitArray
}

// GetByIndex returns the vote corresponding to a given validator index.
// Panics if `index >= commit.Size()`.
// Implements VoteSetReader.
func (commit *Commit) GetByIndex(valIdx int32) *Vote {
	return commit.GetVote(valIdx)
}

// IsCommit returns true if there is at least one signature.
// Implements VoteSetReader.
func (commit *Commit) IsCommit() bool {
	return len(commit.Signatures) != 0
}

// ValidateBasic performs basic validation that doesn't involve state data.
// Does not actually check the cryptographic signatures.
func (commit *Commit) ValidateBasic() error {
	if commit.Height < 0 {
		return errors.New("negative Height")
	}
	if commit.Round < 0 {
		return errors.New("negative Round")
	}

	if commit.Height >= 1 {
		if len(commit.HeaderHash) != 32 {
			return fmt.Errorf("incorrect hash length, len: %d expected 32", len(commit.HeaderHash))
		}
		if commit.BlockID.IsZero() {
			return errors.New("commit cannot be for nil block")
		}

		if len(commit.Signatures) == 0 {
			return errors.New("no signatures in commit")
		}
		for i, commitSig := range commit.Signatures {
			if err := commitSig.ValidateBasic(); err != nil {
				return fmt.Errorf("wrong CommitSig #%d: %v", i, err)
			}
		}
	}
	return nil
}

// Hash returns the hash of the commit
func (commit *Commit) Hash() tmbytes.HexBytes {
	if commit == nil {
		return nil
	}
	if commit.hash == nil {
		bs := make([][]byte, len(commit.Signatures))
		for i, commitSig := range commit.Signatures {
			pbcs := commitSig.ToProto()
			bz, err := pbcs.Marshal()
			if err != nil {
				panic(err)
			}

			bs[i] = bz
		}
		commit.hash = merkle.HashFromByteSlices(bs)
	}
	return commit.hash
}

// StringIndented returns a string representation of the commit.
func (commit *Commit) StringIndented(indent string) string {
	if commit == nil {
		return "nil-Commit"
	}
	commitSigStrings := make([]string, len(commit.Signatures))
	for i, commitSig := range commit.Signatures {
		commitSigStrings[i] = commitSig.String()
	}
	return fmt.Sprintf(`Commit{
%s  Height:     %d
%s  Round:      %d
%s  BlockID:    %v
%s  Signatures:
%s    %v
%s}#%v`,
		indent, commit.Height,
		indent, commit.Round,
		indent, commit.BlockID,
		indent,
		indent, strings.Join(commitSigStrings, "\n"+indent+"    "),
		indent, commit.hash)
}

// ToProto converts Commit to protobuf
func (commit *Commit) ToProto() *tmproto.Commit {
	if commit == nil {
		return nil
	}

	c := new(tmproto.Commit)
	sigs := make([]tmproto.CommitSig, len(commit.Signatures))
	for i := range commit.Signatures {
		sigs[i] = *commit.Signatures[i].ToProto()
	}
	c.Signatures = sigs

	c.Height = commit.Height
	c.Round = commit.Round
	c.BlockID = commit.BlockID.ToProto()
	c.HeaderHash = commit.HeaderHash

	return c
}

// FromProto sets a protobuf Commit to the given pointer.
// It returns an error if the commit is invalid.
func CommitFromProto(cp *tmproto.Commit) (*Commit, error) {
	if cp == nil {
		return nil, errors.New("nil Commit")
	}

	var (
		commit = new(Commit)
	)

	bi, err := BlockIDFromProto(&cp.BlockID)
	if err != nil {
		return nil, err
	}

	sigs := make([]CommitSig, len(cp.Signatures))
	for i := range cp.Signatures {
		if err := sigs[i].FromProto(cp.Signatures[i]); err != nil {
			return nil, err
		}
	}
	commit.Signatures = sigs

	commit.Height = cp.Height
	commit.Round = cp.Round
	commit.BlockID = *bi
	commit.HeaderHash = cp.HeaderHash

	return commit, commit.ValidateBasic()
}

//-----------------------------------------------------------------------------

// Data contains all the available Data of the block.
// Data with reserved namespaces (Txs, IntermediateStateRoots, Evidence) and
// LazyLedger application specific Messages.
type Data struct {
	// Txs that will be applied by state @ block.Height+1.
	// NOTE: not all txs here are valid.  We're just agreeing on the order first.
	// This means that block.AppHash does not include these txs.
	Txs Txs `json:"txs"`

	// Intermediate state roots of the Txs included in block.Height
	// and executed by state state @ block.Height+1.
	//
	// TODO: replace with a dedicated type `IntermediateStateRoot`
	// as soon as we settle on the format / sparse Merkle tree etc
	IntermediateStateRoots IntermediateStateRoots `json:"intermediate_roots"`

	Evidence EvidenceData `json:"evidence"`

	// The messages included in this block.
	// TODO: how do messages end up here? (abci) app <-> ll-core?
	// A simple approach could be: include them in the Tx above and
	// have a mechanism to split them out somehow? Probably better to include
	// them only when necessary (before proposing the block) as messages do not
	// really need to be processed by tendermint
	Messages Messages `json:"msgs"`
}

type Messages struct {
	MessagesList []Message `json:"msgs"`
}

type IntermediateStateRoots struct {
	RawRootsList []tmbytes.HexBytes `json:"intermediate_roots"`
}

func (roots IntermediateStateRoots) splitIntoShares() NamespacedShares {
	rawDatas := make([][]byte, 0, len(roots.RawRootsList))
	for _, root := range roots.RawRootsList {
		rawData, err := root.MarshalDelimited()
		if err != nil {
			panic(fmt.Sprintf("app returned intermediate state root that can not be encoded %#v", root))
		}
		rawDatas = append(rawDatas, rawData)
	}
	shares := splitContiguous(consts.IntermediateStateRootsNamespaceID, rawDatas)
	return shares
}

func (msgs Messages) splitIntoShares() NamespacedShares {
	shares := make([]NamespacedShare, 0)
	for _, m := range msgs.MessagesList {
		rawData, err := m.MarshalDelimited()
		if err != nil {
			panic(fmt.Sprintf("app accepted a Message that can not be encoded %#v", m))
		}
		shares = appendToShares(shares, m.NamespaceID, rawData)
	}
	return shares
}

// ComputeShares splits block data into shares of an original data square and
// returns them along with an amount of non-redundant shares. To enforce non nil
// squares, empty Data results in a single zero padded share with a Tailpadded
// namespace.
func (data *Data) ComputeShares() (NamespacedShares, int) {
	// TODO(ismail): splitting into shares should depend on the block size and layout
	// see: https://github.com/lazyledger/lazyledger-specs/blob/master/specs/block_proposer.md#laying-out-transactions-and-messages

	// reserved shares:
	txShares := data.Txs.splitIntoShares()
	intermRootsShares := data.IntermediateStateRoots.splitIntoShares()
	evidenceShares := data.Evidence.splitIntoShares()

	// application data shares from messages:
	msgShares := data.Messages.splitIntoShares()
	curLen := len(txShares) + len(intermRootsShares) + len(evidenceShares) + len(msgShares)

	// find the number of shares needed to create a square that has a power of
	// two width
	wantLen := paddedLen(curLen)

	// ensure that the min square size is used
	if wantLen < consts.MinSharecount {
		wantLen = consts.MinSharecount
	}

	tailShares := GenerateTailPaddingShares(wantLen-curLen, consts.ShareSize)

	return append(append(append(append(
		txShares,
		intermRootsShares...),
		evidenceShares...),
		msgShares...),
		tailShares...), curLen
}

// paddedLen calculates the number of shares needed to make a power of 2 square
// given the current number of shares
func paddedLen(length int) int {
	width := uint32(math.Ceil(math.Sqrt(float64(length))))
	width = nextHighestPowerOf2(width)
	return int(width * width)
}

// nextPowerOf2 returns the next highest power of 2 unless the input is a power
// of two, in which case it returns the input
func nextHighestPowerOf2(v uint32) uint32 {
	if v == 0 {
		return 0
	}

	// find the next highest power using bit mashing
	v--
	v |= v >> 1
	v |= v >> 2
	v |= v >> 4
	v |= v >> 8
	v |= v >> 16
	v++

	// return the next highest power
	return v
}

type Message struct {
	// NamespaceID defines the namespace of this message, i.e. the
	// namespace it will use in the namespaced Merkle tree.
	//
	// TODO: spec out constrains and
	// introduce dedicated type instead of just []byte
	NamespaceID namespace.ID

	// Data is the actual data contained in the message
	// (e.g. a block of a virtual sidechain).
	Data []byte
}

var (
	MessageEmpty  = Message{}
	MessagesEmpty = Messages{}
)

func MessageFromProto(p *tmproto.Message) Message {
	if p == nil {
		return MessageEmpty
	}
	return Message{
		NamespaceID: p.NamespaceId,
		Data:        p.Data,
	}
}

func MessagesFromProto(p *tmproto.Messages) Messages {
	if p == nil {
		return MessagesEmpty
	}

	msgs := make([]Message, 0, len(p.MessagesList))

	for i := 0; i < len(p.MessagesList); i++ {
		msgs = append(msgs, MessageFromProto(p.MessagesList[i]))
	}
	return Messages{MessagesList: msgs}
}

// StringIndented returns an indented string representation of the transactions.
func (data *Data) StringIndented(indent string) string {
	if data == nil {
		return "nil-Data"
	}
	txStrings := make([]string, tmmath.MinInt(len(data.Txs), 21))
	for i, tx := range data.Txs {
		if i == 20 {
			txStrings[i] = fmt.Sprintf("... (%v total)", len(data.Txs))
			break
		}
		txStrings[i] = fmt.Sprintf("%X (%d bytes)", tx.Hash(), len(tx))
	}
	return fmt.Sprintf(`Data{
%s  %v
}`,
		indent, strings.Join(txStrings, "\n"+indent+"  "))
}

// ToProto converts Data to protobuf
func (data *Data) ToProto() tmproto.Data {
	tp := new(tmproto.Data)

	if len(data.Txs) > 0 {
		txBzs := make([][]byte, len(data.Txs))
		for i := range data.Txs {
			txBzs[i] = data.Txs[i]
		}
		tp.Txs = txBzs
	}

	rawRoots := data.IntermediateStateRoots.RawRootsList
	if len(rawRoots) > 0 {
		roots := make([][]byte, len(rawRoots))
		for i := range rawRoots {
			roots[i] = rawRoots[i]
		}
		tp.IntermediateStateRoots.RawRootsList = roots
	}
	// TODO(ismail): fill in messages too

	// TODO(ismail): handle evidence here instead of the block
	// for the sake of consistency

	return *tp
}

// DataFromProto takes a protobuf representation of Data &
// returns the native type.
func DataFromProto(dp *tmproto.Data) (Data, error) {
	if dp == nil {
		return Data{}, errors.New("nil data")
	}
	data := new(Data)

	if len(dp.Txs) > 0 {
		txBzs := make(Txs, len(dp.Txs))
		for i := range dp.Txs {
			txBzs[i] = Tx(dp.Txs[i])
		}
		data.Txs = txBzs
	} else {
		data.Txs = Txs{}
	}

	if len(dp.Messages.MessagesList) > 0 {
		msgs := make([]Message, len(dp.Messages.MessagesList))
		for i, m := range dp.Messages.MessagesList {
			msgs[i] = Message{NamespaceID: m.NamespaceId, Data: m.Data}
		}
		data.Messages = Messages{MessagesList: msgs}
	} else {
		data.Messages = Messages{}
	}
	if len(dp.IntermediateStateRoots.RawRootsList) > 0 {
		roots := make([]tmbytes.HexBytes, len(dp.IntermediateStateRoots.RawRootsList))
		for i, r := range dp.IntermediateStateRoots.RawRootsList {
			roots[i] = r
		}
		data.IntermediateStateRoots = IntermediateStateRoots{RawRootsList: roots}
	} else {
		data.IntermediateStateRoots = IntermediateStateRoots{}
	}

	return *data, nil
}

//-----------------------------------------------------------------------------

// EvidenceData contains any evidence of malicious wrong-doing by validators
type EvidenceData struct {
	Evidence EvidenceList `json:"evidence"`

	// Volatile. Used as cache
	hash     tmbytes.HexBytes
	byteSize int64
}

// Hash returns the hash of the data.
func (data *EvidenceData) Hash() tmbytes.HexBytes {
	if data.hash == nil {
		data.hash = data.Evidence.Hash()
	}
	return data.hash
}

// ByteSize returns the total byte size of all the evidence
func (data *EvidenceData) ByteSize() int64 {
	if data.byteSize == 0 && len(data.Evidence) != 0 {
		pb, err := data.ToProto()
		if err != nil {
			panic(err)
		}
		data.byteSize = int64(pb.Size())
	}
	return data.byteSize
}

// StringIndented returns a string representation of the evidence.
func (data *EvidenceData) StringIndented(indent string) string {
	if data == nil {
		return "nil-Evidence"
	}
	evStrings := make([]string, tmmath.MinInt(len(data.Evidence), 21))
	for i, ev := range data.Evidence {
		if i == 20 {
			evStrings[i] = fmt.Sprintf("... (%v total)", len(data.Evidence))
			break
		}
		evStrings[i] = fmt.Sprintf("Evidence:%v", ev)
	}
	return fmt.Sprintf(`EvidenceData{
%s  %v
%s}#%v`,
		indent, strings.Join(evStrings, "\n"+indent+"  "),
		indent, data.hash)
}

// ToProto converts EvidenceData to protobuf
func (data *EvidenceData) ToProto() (*tmproto.EvidenceList, error) {
	if data == nil {
		return nil, errors.New("nil evidence data")
	}

	evi := new(tmproto.EvidenceList)
	eviBzs := make([]tmproto.Evidence, len(data.Evidence))
	for i := range data.Evidence {
		protoEvi, err := EvidenceToProto(data.Evidence[i])
		if err != nil {
			return nil, err
		}
		eviBzs[i] = *protoEvi
	}
	evi.Evidence = eviBzs

	return evi, nil
}

// FromProto sets a protobuf EvidenceData to the given pointer.
func (data *EvidenceData) FromProto(eviData *tmproto.EvidenceList) error {
	if eviData == nil {
		return errors.New("nil evidenceData")
	}

	eviBzs := make(EvidenceList, len(eviData.Evidence))
	for i := range eviData.Evidence {
		evi, err := EvidenceFromProto(&eviData.Evidence[i])
		if err != nil {
			return err
		}
		eviBzs[i] = evi
	}
	data.Evidence = eviBzs
	data.byteSize = int64(eviData.Size())

	return nil
}

func (data *EvidenceData) splitIntoShares() NamespacedShares {
	rawDatas := make([][]byte, 0, len(data.Evidence))
	for _, ev := range data.Evidence {
		pev, err := EvidenceToProto(ev)
		if err != nil {
			panic("failure to convert evidence to equivalent proto type")
		}
		rawData, err := protoio.MarshalDelimited(pev)
		if err != nil {
			panic(err)
		}
		rawDatas = append(rawDatas, rawData)
	}
	shares := splitContiguous(consts.EvidenceNamespaceID, rawDatas)
	return shares
}

//--------------------------------------------------------------------------------

// BlockID
type BlockID struct {
	Hash                   tmbytes.HexBytes        `json:"hash"`
	PartSetHeader          PartSetHeader           `json:"part_set_header"`
	DataAvailabilityHeader *DataAvailabilityHeader `json:"data_availability_header"`
}

// NewBlockID issues a new BlockID. If the provided data availability header is
// nil or has no row or column roots, then the minimum data availability header
// is used
func NewBlockID(hash []byte, psh PartSetHeader, dah *DataAvailabilityHeader) BlockID {
	if dah.IsZero() {
		dah = MinDataAvailabilityHeader()
	}
	return BlockID{
		Hash:                   hash,
		PartSetHeader:          psh,
		DataAvailabilityHeader: dah,
	}
}

// EmptyBlockID returns a blockID with only the minimum data availability header
func EmptyBlockID() BlockID {
	return BlockID{
		DataAvailabilityHeader: MinDataAvailabilityHeader(),
	}
}

// Equals returns true if the BlockID matches the given BlockID
func (blockID BlockID) Equals(other BlockID) bool {
	return bytes.Equal(blockID.Hash, other.Hash) &&
		blockID.PartSetHeader.Equals(other.PartSetHeader)
}

// Key returns a machine-readable string representation of the BlockID
func (blockID BlockID) Key() string {
	pbph := blockID.PartSetHeader.ToProto()
	bz, err := pbph.Marshal()
	if err != nil {
		panic(err)
	}

	return string(blockID.Hash) + string(bz)
}

// ValidateBasic performs basic validation.
func (blockID BlockID) ValidateBasic() error {
	// Hash can be empty in case of POLBlockID in Proposal.
	if err := ValidateHash(blockID.Hash); err != nil {
		return fmt.Errorf("wrong Hash")
	}
	if err := blockID.PartSetHeader.ValidateBasic(); err != nil {
		return fmt.Errorf("wrong PartSetHeader: %v", err)
	}
	if err := blockID.DataAvailabilityHeader.ValidateBasic(); err != nil {
		return fmt.Errorf("wrong DataAvailabilityHeader: %w", err)
	}
	return nil
}

// IsZero returns true if this is the BlockID of a nil block.
func (blockID BlockID) IsZero() bool {
	return len(blockID.Hash) == 0 &&
		blockID.PartSetHeader.IsZero()
}

// IsComplete returns true if this is a valid BlockID of a non-nil block.
func (blockID BlockID) IsComplete() bool {
	return len(blockID.Hash) == tmhash.Size &&
		blockID.PartSetHeader.Total > 0 &&
		len(blockID.PartSetHeader.Hash) == tmhash.Size
}

// String returns a human readable string representation of the BlockID.
//
// 1. hash
// 2. part set header
//
// See PartSetHeader#String
func (blockID BlockID) String() string {
	return fmt.Sprintf(`%v:%v`, blockID.Hash, blockID.PartSetHeader)
}

// ToProto converts BlockID to protobuf
func (blockID *BlockID) ToProto() tmproto.BlockID {
	if blockID == nil {
		return tmproto.BlockID{}
	}

	return tmproto.BlockID{
		Hash:                   blockID.Hash,
		PartSetHeader:          blockID.PartSetHeader.ToProto(),
		DataAvailabilityHeader: blockID.DataAvailabilityHeader.ToProto(),
	}
}

// FromProto sets a protobuf BlockID to the given pointer.
// It returns an error if the block id is invalid.
func BlockIDFromProto(bID *tmproto.BlockID) (*BlockID, error) {
	if bID == nil {
		return nil, errors.New("expected non nil proto BlockID")
	}

	blockID := new(BlockID)
	ph, err := PartSetHeaderFromProto(&bID.PartSetHeader)
	if err != nil {
		return nil, err
	}

	dah, err := DataAvailabilityHeaderFromProto(bID.DataAvailabilityHeader)
	if err != nil {
		return nil, err
	}

	blockID.PartSetHeader = *ph
	blockID.Hash = bID.Hash
	blockID.DataAvailabilityHeader = dah

	return blockID, blockID.ValidateBasic()
}<|MERGE_RESOLUTION|>--- conflicted
+++ resolved
@@ -288,11 +288,7 @@
 	if b.LastCommitHash == nil {
 		b.LastCommitHash = b.LastCommit.Hash()
 	}
-<<<<<<< HEAD
-	if b.DataHash == nil || len(b.DataHash) == 0 {
-=======
 	if b.DataHash == nil || b.DataAvailabilityHeader.hash == nil {
->>>>>>> dae35da7
 		b.fillDataAvailabilityHeader()
 	}
 	if b.EvidenceHash == nil {
