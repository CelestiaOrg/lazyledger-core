--- conflicted
+++ resolved
@@ -53,11 +53,6 @@
 	_, ok := UnmarshalIndexWrapper(tx)
 	require.False(t, ok)
 
-<<<<<<< HEAD
-=======
-	data := Data{Txs: []Tx{tx}}
-
->>>>>>> 4b6030c6
 	// create a proto message that used to be decoded when it shouldn't have
 	randomBlock := MakeBlock(
 		1,
