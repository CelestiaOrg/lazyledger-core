# Verify that generated code is up-to-date.
#
# Note that we run these checks regardless whether the input files have
# changed, because generated code can change in response to toolchain updates
# even if no files in the repository are modified.
name: Check generated code
on:
  pull_request:
    branches:
      - v0.34.x-celestia

permissions:
  contents: read

jobs:
  # Mocks have been disabled. See https://github.com/celestiaorg/celestia-core/pull/917
  # check-mocks:
  #   runs-on: ubuntu-latest
  #   steps:
  #     - uses: actions/setup-go@v3
  #       with:
  #         go-version: "1.22.2"

  #     - uses: actions/checkout@v3

  #     - name: "Check generated mocks"
  #       run: |
  #         set -euo pipefail

  #         make mockery

  #         if ! git diff --stat --exit-code ; then
  #           echo ">> ERROR:"
  #           echo ">>"
  #           echo ">> Generated mocks require update (either Mockery or source files may have changed)."
  #           echo ">> Ensure your tools are up-to-date, re-run 'make mockery' and update this PR."
  #           echo ">>"
  #           exit 1
  #         fi

  check-proto:
    runs-on: ubuntu-latest
    steps:
<<<<<<< HEAD
=======
      - uses: actions/setup-go@v5
        with:
          go-version: "1.23.1"

>>>>>>> 1f5923d5
      - uses: actions/checkout@v4
        with:
          fetch-depth: 1  # we need a .git directory to run git diff

      - uses: actions/setup-go@v4
        with:
          go-version-file: "go.mod"


      - name: "Check protobuf generated code"
        run: |
          set -euo pipefail

          make proto-gen
          if ! git diff --stat --exit-code ; then
            echo ">> ERROR:"
            echo ">>"
            echo ">> Protobuf generated code requires update (either tools or .proto files may have changed)."
            echo ">> Ensure your tools are up-to-date, re-run 'make proto-gen' and update this PR."
            echo ">>"
            git diff
            exit 1
          fi<|MERGE_RESOLUTION|>--- conflicted
+++ resolved
@@ -41,18 +41,10 @@
   check-proto:
     runs-on: ubuntu-latest
     steps:
-<<<<<<< HEAD
-=======
-      - uses: actions/setup-go@v5
-        with:
-          go-version: "1.23.1"
-
->>>>>>> 1f5923d5
       - uses: actions/checkout@v4
         with:
           fetch-depth: 1  # we need a .git directory to run git diff
-
-      - uses: actions/setup-go@v4
+      - uses: actions/setup-go@v5
         with:
           go-version-file: "go.mod"
 
