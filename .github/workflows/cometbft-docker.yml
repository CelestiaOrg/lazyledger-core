--- conflicted
+++ resolved
@@ -42,20 +42,8 @@
       - name: Set up Docker Build
         uses: docker/setup-buildx-action@v3.0.0
 
-<<<<<<< HEAD
       - name: Build but do not Publish to Docker Hub
-        uses: docker/build-push-action@v3
-=======
-      - name: Login to DockerHub
-        if: ${{ github.event_name != 'pull_request' }}
-        uses: docker/login-action@v3.0.0
-        with:
-          username: ${{ secrets.DOCKERHUB_USERNAME }}
-          password: ${{ secrets.DOCKERHUB_TOKEN }}
-
-      - name: Publish to Docker Hub
-        uses: docker/build-push-action@v5.0.0
->>>>>>> cb909f2b
+        uses: docker/build-push-action@v5
         with:
           context: .
           file: ./DOCKER/Dockerfile
