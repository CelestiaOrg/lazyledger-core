name: Test Coverage
on:
  pull_request:
  push:
    branches:
      - v0.34.x-celestia

jobs:
  split-test-files:
    runs-on: ubuntu-latest
    steps:
      - uses: actions/checkout@v4
<<<<<<< HEAD
      - uses: actions/setup-go@v4
        with:
          go-version: "1.23.1"
=======
>>>>>>> 46db8f4a
      - name: Create a file with all the pkgs
        run: go list ./... > pkgs.txt
      - name: Split pkgs into 4 files
        run: split -d -n l/4 pkgs.txt pkgs.txt.part.
      # cache multiple
      - uses: actions/upload-artifact@v4
        with:
          name: "${{ github.sha }}-00"
          path: ./pkgs.txt.part.00
      - uses: actions/upload-artifact@v4
        with:
          name: "${{ github.sha }}-01"
          path: ./pkgs.txt.part.01
      - uses: actions/upload-artifact@v4
        with:
          name: "${{ github.sha }}-02"
          path: ./pkgs.txt.part.02
      - uses: actions/upload-artifact@v4
        with:
          name: "${{ github.sha }}-03"
          path: ./pkgs.txt.part.03

  build-linux:
    name: Build
    runs-on: ubuntu-latest
    strategy:
      fail-fast: false
      matrix:
        goarch: ["arm", "amd64"]
    timeout-minutes: 5
    env:
      GITHUB_TOKEN: "${{ secrets.GITHUB_TOKEN }}"
    steps:
      - uses: actions/setup-go@v5
        with:
<<<<<<< HEAD
          go-version: "1.23.1"
      - uses: actions/checkout@v3
=======
          go-version: "1.22"
      - uses: actions/checkout@v4
>>>>>>> 46db8f4a
      - uses: technote-space/get-diff-action@v6
        with:
          PATTERNS: |
            **/**.go
            go.mod
            go.sum
      - name: install
        run: GOOS=linux GOARCH=${{ matrix.goarch }} make build
        if: "env.GIT_DIFF != ''"

  tests:
    runs-on: ubuntu-latest
    needs: split-test-files
    strategy:
      fail-fast: false
      matrix:
        part: ["00", "01", "02", "03"]
    steps:
      - uses: actions/setup-go@v5
        with:
<<<<<<< HEAD
          go-version: "1.23.1"
      - uses: actions/checkout@v3
=======
          go-version: "1.22"
      - uses: actions/checkout@v4
>>>>>>> 46db8f4a
      - uses: technote-space/get-diff-action@v6
        with:
          PATTERNS: |
            **/**.go
            go.mod
            go.sum
<<<<<<< HEAD
      - uses: actions/download-artifact@v4.1.8
=======
      - uses: actions/download-artifact@v4
>>>>>>> 46db8f4a
        with:
          name: "${{ github.sha }}-${{ matrix.part }}"
        if: env.GIT_DIFF
      - name: test & coverage report creation
        run: |
          cat pkgs.txt.part.${{ matrix.part }} | xargs go test -mod=readonly -timeout 8m -race -coverprofile=${{ matrix.part }}profile.out -covermode=atomic
        if: env.GIT_DIFF
      - uses: actions/upload-artifact@v4
        with:
          name: "${{ github.sha }}-${{ matrix.part }}-coverage"
          path: ./${{ matrix.part }}profile.out

  upload-coverage-report:
    runs-on: ubuntu-latest
    needs: tests
    steps:
      - uses: actions/checkout@v4
      - uses: technote-space/get-diff-action@v6
        with:
          PATTERNS: |
            **/**.go
            go.mod
            go.sum
<<<<<<< HEAD
      - uses: actions/download-artifact@v4.1.8
        with:
          name: "${{ github.sha }}-00-coverage"
        if: env.GIT_DIFF
      - uses: actions/download-artifact@v4.1.8
        with:
          name: "${{ github.sha }}-01-coverage"
        if: env.GIT_DIFF
      - uses: actions/download-artifact@v4.1.8
        with:
          name: "${{ github.sha }}-02-coverage"
        if: env.GIT_DIFF
      - uses: actions/download-artifact@v4.1.8
=======
      - uses: actions/download-artifact@v4
        with:
          name: "${{ github.sha }}-00-coverage"
        if: env.GIT_DIFF
      - uses: actions/download-artifact@v4
        with:
          name: "${{ github.sha }}-01-coverage"
        if: env.GIT_DIFF
      - uses: actions/download-artifact@v4
        with:
          name: "${{ github.sha }}-02-coverage"
        if: env.GIT_DIFF
      - uses: actions/download-artifact@v4
>>>>>>> 46db8f4a
        with:
          name: "${{ github.sha }}-03-coverage"
        if: env.GIT_DIFF
      - run: |
          cat ./*profile.out | grep -v "mode: atomic" >> coverage.txt
        if: env.GIT_DIFF
      - uses: codecov/codecov-action@v4
        with:
          file: ./coverage.txt
        if: env.GIT_DIFF<|MERGE_RESOLUTION|>--- conflicted
+++ resolved
@@ -10,12 +10,9 @@
     runs-on: ubuntu-latest
     steps:
       - uses: actions/checkout@v4
-<<<<<<< HEAD
       - uses: actions/setup-go@v4
         with:
           go-version: "1.23.1"
-=======
->>>>>>> 46db8f4a
       - name: Create a file with all the pkgs
         run: go list ./... > pkgs.txt
       - name: Split pkgs into 4 files
@@ -51,13 +48,8 @@
     steps:
       - uses: actions/setup-go@v5
         with:
-<<<<<<< HEAD
           go-version: "1.23.1"
       - uses: actions/checkout@v3
-=======
-          go-version: "1.22"
-      - uses: actions/checkout@v4
->>>>>>> 46db8f4a
       - uses: technote-space/get-diff-action@v6
         with:
           PATTERNS: |
@@ -78,24 +70,15 @@
     steps:
       - uses: actions/setup-go@v5
         with:
-<<<<<<< HEAD
           go-version: "1.23.1"
       - uses: actions/checkout@v3
-=======
-          go-version: "1.22"
-      - uses: actions/checkout@v4
->>>>>>> 46db8f4a
       - uses: technote-space/get-diff-action@v6
         with:
           PATTERNS: |
             **/**.go
             go.mod
             go.sum
-<<<<<<< HEAD
       - uses: actions/download-artifact@v4.1.8
-=======
-      - uses: actions/download-artifact@v4
->>>>>>> 46db8f4a
         with:
           name: "${{ github.sha }}-${{ matrix.part }}"
         if: env.GIT_DIFF
@@ -119,7 +102,6 @@
             **/**.go
             go.mod
             go.sum
-<<<<<<< HEAD
       - uses: actions/download-artifact@v4.1.8
         with:
           name: "${{ github.sha }}-00-coverage"
@@ -133,21 +115,6 @@
           name: "${{ github.sha }}-02-coverage"
         if: env.GIT_DIFF
       - uses: actions/download-artifact@v4.1.8
-=======
-      - uses: actions/download-artifact@v4
-        with:
-          name: "${{ github.sha }}-00-coverage"
-        if: env.GIT_DIFF
-      - uses: actions/download-artifact@v4
-        with:
-          name: "${{ github.sha }}-01-coverage"
-        if: env.GIT_DIFF
-      - uses: actions/download-artifact@v4
-        with:
-          name: "${{ github.sha }}-02-coverage"
-        if: env.GIT_DIFF
-      - uses: actions/download-artifact@v4
->>>>>>> 46db8f4a
         with:
           name: "${{ github.sha }}-03-coverage"
         if: env.GIT_DIFF
