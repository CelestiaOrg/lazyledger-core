name: Tests
# Tests runs different tests (test_abci_apps, test_abci_cli, test_apps)
# This workflow runs on every push to master or release branch and  every pull requests
# All jobs will pass without running if no *{.go, .mod, .sum} files have been modified
on:
  pull_request:
  push:
    branches:
      - v[0-9]+.[0-9]+.x-celestia
      - release/**

jobs:
  cleanup-runs:
    runs-on: ubuntu-latest
    steps:
      - uses: rokroskar/workflow-run-cleanup-action@master
        env:
          GITHUB_TOKEN: "${{ secrets.GITHUB_TOKEN }}"
    if: "!startsWith(github.ref, 'refs/tags/') && github.ref != 'refs/heads/master'"

  build:
    name: Build
    runs-on: ubuntu-latest
    timeout-minutes: 5
    steps:
      - uses: actions/setup-go@v3
        with:
<<<<<<< HEAD
          go-version: "1.17"
      - uses: actions/checkout@v2
      - uses: technote-space/get-diff-action@v4
=======
          go-version: "^1.15.4"
      - uses: actions/checkout@v3
      - uses: technote-space/get-diff-action@v6
>>>>>>> 5e354a3a
        with:
          PATTERNS: |
            **/**.go
            go.mod
            go.sum
      - name: install
        run: make install install_abci
        if: "env.GIT_DIFF != ''"
      - uses: actions/cache@v3
        with:
          path: ~/go/pkg/mod
          key: ${{ runner.os }}-go-${{ hashFiles('**/go.sum') }}
          restore-keys: |
            ${{ runner.os }}-go-
        if: env.GIT_DIFF
      # Cache binaries for use by other jobs
      - uses: actions/cache@v3
        with:
          path: ~/go/bin
          key: ${{ runner.os }}-${{ github.sha }}-tm-binary
        if: env.GIT_DIFF

  test_abci_apps:
    runs-on: ubuntu-latest
    needs: build
    timeout-minutes: 5
    steps:
      - uses: actions/setup-go@v3
        with:
<<<<<<< HEAD
          go-version: "1.17"
      - uses: actions/checkout@v2
      - uses: technote-space/get-diff-action@v4
=======
          go-version: "^1.15.4"
      - uses: actions/checkout@v3
      - uses: technote-space/get-diff-action@v6
>>>>>>> 5e354a3a
        with:
          PATTERNS: |
            **/**.go
            go.mod
            go.sum
      - uses: actions/cache@v3
        with:
          path: ~/go/pkg/mod
          key: ${{ runner.os }}-go-${{ hashFiles('**/go.sum') }}
          restore-keys: |
            ${{ runner.os }}-go-
        if: env.GIT_DIFF
      - uses: actions/cache@v3
        with:
          path: ~/go/bin
          key: ${{ runner.os }}-${{ github.sha }}-tm-binary
        if: env.GIT_DIFF
      - name: test_abci_apps
        run: abci/tests/test_app/test.sh
        shell: bash
        if: env.GIT_DIFF

  test_abci_cli:
    runs-on: ubuntu-latest
    needs: build
    timeout-minutes: 5
    steps:
      - uses: actions/setup-go@v3
        with:
<<<<<<< HEAD
          go-version: "1.17"
      - uses: actions/checkout@v2
      - uses: technote-space/get-diff-action@v4
=======
          go-version: "^1.15.4"
      - uses: actions/checkout@v3
      - uses: technote-space/get-diff-action@v6
>>>>>>> 5e354a3a
        with:
          PATTERNS: |
            **/**.go
            go.mod
            go.sum
      - uses: actions/cache@v3
        with:
          path: ~/go/pkg/mod
          key: ${{ runner.os }}-go-${{ hashFiles('**/go.sum') }}
          restore-keys: |
            ${{ runner.os }}-go-
        if: env.GIT_DIFF
      - uses: actions/cache@v3
        with:
          path: ~/go/bin
          key: ${{ runner.os }}-${{ github.sha }}-tm-binary
        if: env.GIT_DIFF
      - run: abci/tests/test_cli/test.sh
        shell: bash
        if: env.GIT_DIFF

<<<<<<< HEAD
  # TODO: re-enable this test after upgrading to tendermint v0.36.x
  # test_apps:
  #   runs-on: ubuntu-latest
  #   needs: build
  #   timeout-minutes: 5
  #   steps:
  #     - uses: actions/setup-go@v2
  #       with:
  #         go-version: "^1.15.4"
  #     - uses: actions/checkout@v2
  #     - uses: technote-space/get-diff-action@v4
  #       with:
  #         PATTERNS: |
  #           **/**.go
  #           go.mod
  #           go.sum
  #     - uses: actions/cache@v2.1.4
  #       with:
  #         path: ~/go/pkg/mod
  #         key: ${{ runner.os }}-go-${{ hashFiles('**/go.sum') }}
  #         restore-keys: |
  #           ${{ runner.os }}-go-
  #       if: env.GIT_DIFF
  #     - uses: actions/cache@v2.1.4
  #       with:
  #         path: ~/go/bin
  #         key: ${{ runner.os }}-${{ github.sha }}-tm-binary
  #       if: env.GIT_DIFF
  #     - name: test_apps
  #       run: test/app/test.sh
  #       shell: bash
  #       if: env.GIT_DIFF
=======
  test_apps:
    runs-on: ubuntu-latest
    needs: build
    timeout-minutes: 5
    steps:
      - uses: actions/setup-go@v3
        with:
          go-version: "^1.15.4"
      - uses: actions/checkout@v3
      - uses: technote-space/get-diff-action@v6
        with:
          PATTERNS: |
            **/**.go
            go.mod
            go.sum
      - uses: actions/cache@v3
        with:
          path: ~/go/pkg/mod
          key: ${{ runner.os }}-go-${{ hashFiles('**/go.sum') }}
          restore-keys: |
            ${{ runner.os }}-go-
        if: env.GIT_DIFF
      - uses: actions/cache@v3
        with:
          path: ~/go/bin
          key: ${{ runner.os }}-${{ github.sha }}-tm-binary
        if: env.GIT_DIFF
      - name: test_apps
        run: test/app/test.sh
        shell: bash
        if: env.GIT_DIFF
>>>>>>> 5e354a3a
<|MERGE_RESOLUTION|>--- conflicted
+++ resolved
@@ -25,15 +25,9 @@
     steps:
       - uses: actions/setup-go@v3
         with:
-<<<<<<< HEAD
           go-version: "1.17"
-      - uses: actions/checkout@v2
-      - uses: technote-space/get-diff-action@v4
-=======
-          go-version: "^1.15.4"
       - uses: actions/checkout@v3
       - uses: technote-space/get-diff-action@v6
->>>>>>> 5e354a3a
         with:
           PATTERNS: |
             **/**.go
@@ -63,15 +57,9 @@
     steps:
       - uses: actions/setup-go@v3
         with:
-<<<<<<< HEAD
           go-version: "1.17"
-      - uses: actions/checkout@v2
-      - uses: technote-space/get-diff-action@v4
-=======
-          go-version: "^1.15.4"
       - uses: actions/checkout@v3
       - uses: technote-space/get-diff-action@v6
->>>>>>> 5e354a3a
         with:
           PATTERNS: |
             **/**.go
@@ -101,15 +89,9 @@
     steps:
       - uses: actions/setup-go@v3
         with:
-<<<<<<< HEAD
           go-version: "1.17"
-      - uses: actions/checkout@v2
-      - uses: technote-space/get-diff-action@v4
-=======
-          go-version: "^1.15.4"
       - uses: actions/checkout@v3
       - uses: technote-space/get-diff-action@v6
->>>>>>> 5e354a3a
         with:
           PATTERNS: |
             **/**.go
@@ -131,7 +113,6 @@
         shell: bash
         if: env.GIT_DIFF
 
-<<<<<<< HEAD
   # TODO: re-enable this test after upgrading to tendermint v0.36.x
   # test_apps:
   #   runs-on: ubuntu-latest
@@ -163,37 +144,4 @@
   #     - name: test_apps
   #       run: test/app/test.sh
   #       shell: bash
-  #       if: env.GIT_DIFF
-=======
-  test_apps:
-    runs-on: ubuntu-latest
-    needs: build
-    timeout-minutes: 5
-    steps:
-      - uses: actions/setup-go@v3
-        with:
-          go-version: "^1.15.4"
-      - uses: actions/checkout@v3
-      - uses: technote-space/get-diff-action@v6
-        with:
-          PATTERNS: |
-            **/**.go
-            go.mod
-            go.sum
-      - uses: actions/cache@v3
-        with:
-          path: ~/go/pkg/mod
-          key: ${{ runner.os }}-go-${{ hashFiles('**/go.sum') }}
-          restore-keys: |
-            ${{ runner.os }}-go-
-        if: env.GIT_DIFF
-      - uses: actions/cache@v3
-        with:
-          path: ~/go/bin
-          key: ${{ runner.os }}-${{ github.sha }}-tm-binary
-        if: env.GIT_DIFF
-      - name: test_apps
-        run: test/app/test.sh
-        shell: bash
-        if: env.GIT_DIFF
->>>>>>> 5e354a3a
+  #       if: env.GIT_DIFF