--- conflicted
+++ resolved
@@ -6,12 +6,7 @@
   pull_request:
   push:
     branches:
-<<<<<<< HEAD
-      - v[0-9]+.[0-9]+.x-celestia
-      - release/**
-=======
       - v0.34.x
->>>>>>> 5989a731
 
 jobs:
   cleanup-runs:
@@ -29,11 +24,7 @@
     steps:
       - uses: actions/setup-go@v3
         with:
-<<<<<<< HEAD
-          go-version: "1.18"
-=======
           go-version: "1.19"
->>>>>>> 5989a731
       - uses: actions/checkout@v3
       - uses: technote-space/get-diff-action@v6
         with:
@@ -65,11 +56,7 @@
     steps:
       - uses: actions/setup-go@v3
         with:
-<<<<<<< HEAD
-          go-version: "^1.18"
-=======
           go-version: "1.19"
->>>>>>> 5989a731
       - uses: actions/checkout@v3
       - uses: technote-space/get-diff-action@v6
         with:
@@ -101,11 +88,7 @@
     steps:
       - uses: actions/setup-go@v3
         with:
-<<<<<<< HEAD
-          go-version: "^1.18"
-=======
           go-version: "1.19"
->>>>>>> 5989a731
       - uses: actions/checkout@v3
       - uses: technote-space/get-diff-action@v6
         with:
@@ -129,40 +112,6 @@
         shell: bash
         if: env.GIT_DIFF
 
-<<<<<<< HEAD
-  # TODO: re-enable this test after upgrading to tendermint v0.36.x
-  # test_apps:
-  #   runs-on: ubuntu-latest
-  #   needs: build
-  #   timeout-minutes: 5
-  #   steps:
-  #     - uses: actions/setup-go@v2
-  #       with:
-  #         go-version: "^1.15.4"
-  #     - uses: actions/checkout@v2
-  #     - uses: technote-space/get-diff-action@v4
-  #       with:
-  #         PATTERNS: |
-  #           **/**.go
-  #           go.mod
-  #           go.sum
-  #     - uses: actions/cache@v2.1.4
-  #       with:
-  #         path: ~/go/pkg/mod
-  #         key: ${{ runner.os }}-go-${{ hashFiles('**/go.sum') }}
-  #         restore-keys: |
-  #           ${{ runner.os }}-go-
-  #       if: env.GIT_DIFF
-  #     - uses: actions/cache@v2.1.4
-  #       with:
-  #         path: ~/go/bin
-  #         key: ${{ runner.os }}-${{ github.sha }}-tm-binary
-  #       if: env.GIT_DIFF
-  #     - name: test_apps
-  #       run: test/app/test.sh
-  #       shell: bash
-  #       if: env.GIT_DIFF
-=======
   test_apps:
     runs-on: ubuntu-latest
     needs: build
@@ -193,5 +142,4 @@
       - name: test_apps
         run: test/app/test.sh
         shell: bash
-        if: env.GIT_DIFF
->>>>>>> 5989a731
+        if: env.GIT_DIFF