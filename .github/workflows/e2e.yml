--- conflicted
+++ resolved
@@ -12,12 +12,8 @@
     runs-on: ubuntu-latest
     timeout-minutes: 15
     steps:
-<<<<<<< HEAD
       - uses: actions/checkout@v4
-      - uses: actions/setup-go@v4
-=======
       - uses: actions/setup-go@v5
->>>>>>> 1f5923d5
         with:
           go-version-file: "go.mod"
       - uses: technote-space/get-diff-action@v6
