--- conflicted
+++ resolved
@@ -12,12 +12,8 @@
   pull_request:
   push:
     branches:
-<<<<<<< HEAD
-      - v[0-9]+.[0-9]+.x-celestia
-=======
       - v0.34.x
 
->>>>>>> 5989a731
 jobs:
   golangci:
     name: golangci-lint
@@ -26,11 +22,7 @@
     steps:
       - uses: actions/setup-go@v3
         with:
-<<<<<<< HEAD
-          go-version: '1.18'
-=======
           go-version: '1.19'
->>>>>>> 5989a731
       - uses: technote-space/get-diff-action@v6
         with:
           PATTERNS: |
