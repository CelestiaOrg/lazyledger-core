--- conflicted
+++ resolved
@@ -61,10 +61,6 @@
 	return r0
 }
 
-<<<<<<< HEAD
-// NewBlockStore creates a new instance of BlockStore. It also registers the testing.TB interface on the mock and a cleanup function to assert the mocks expectations.
-func NewBlockStore(t testing.TB) *BlockStore {
-=======
 type NewBlockStoreT interface {
 	mock.TestingT
 	Cleanup(func())
@@ -72,7 +68,6 @@
 
 // NewBlockStore creates a new instance of BlockStore. It also registers a testing interface on the mock and a cleanup function to assert the mocks expectations.
 func NewBlockStore(t NewBlockStoreT) *BlockStore {
->>>>>>> 978f754a
 	mock := &BlockStore{}
 	mock.Mock.Test(t)
 
