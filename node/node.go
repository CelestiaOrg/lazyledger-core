package node

import (
	"bytes"
	"context"
	"errors"
	"fmt"
	"net"
	"net/http"
	"strings"
	"time"

	dbm "github.com/cometbft/cometbft-db"
	"github.com/grafana/pyroscope-go"
	"github.com/prometheus/client_golang/prometheus"
	"github.com/prometheus/client_golang/prometheus/promhttp"
	"github.com/rs/cors"
	sdktrace "go.opentelemetry.io/otel/sdk/trace"

	abci "github.com/tendermint/tendermint/abci/types"
	bcv0 "github.com/tendermint/tendermint/blockchain/v0"
	bcv1 "github.com/tendermint/tendermint/blockchain/v1"
	bcv2 "github.com/tendermint/tendermint/blockchain/v2"
	cfg "github.com/tendermint/tendermint/config"
	cs "github.com/tendermint/tendermint/consensus"
	"github.com/tendermint/tendermint/crypto"
	"github.com/tendermint/tendermint/evidence"
	"github.com/tendermint/tendermint/pkg/trace"

	cmtjson "github.com/tendermint/tendermint/libs/json"
	"github.com/tendermint/tendermint/libs/log"
	cmtpubsub "github.com/tendermint/tendermint/libs/pubsub"
	"github.com/tendermint/tendermint/libs/service"
	"github.com/tendermint/tendermint/light"
	mempl "github.com/tendermint/tendermint/mempool"
	"github.com/tendermint/tendermint/mempool/cat"
	"github.com/tendermint/tendermint/p2p"
	"github.com/tendermint/tendermint/p2p/pex"
	"github.com/tendermint/tendermint/privval"
	"github.com/tendermint/tendermint/proxy"
	rpccore "github.com/tendermint/tendermint/rpc/core"
	grpccore "github.com/tendermint/tendermint/rpc/grpc"
	rpcserver "github.com/tendermint/tendermint/rpc/jsonrpc/server"
	sm "github.com/tendermint/tendermint/state"
	"github.com/tendermint/tendermint/state/indexer"
	blockidxkv "github.com/tendermint/tendermint/state/indexer/block/kv"
	blockidxnull "github.com/tendermint/tendermint/state/indexer/block/null"
	"github.com/tendermint/tendermint/state/indexer/sink/psql"
	"github.com/tendermint/tendermint/state/txindex"
	"github.com/tendermint/tendermint/state/txindex/kv"
	"github.com/tendermint/tendermint/state/txindex/null"
	"github.com/tendermint/tendermint/statesync"
	"github.com/tendermint/tendermint/store"
	"github.com/tendermint/tendermint/types"
	cmttime "github.com/tendermint/tendermint/types/time"
	"github.com/tendermint/tendermint/version"

	_ "net/http/pprof" //nolint: gosec // securely exposed on separate, optional port

	_ "github.com/lib/pq" // provide the psql db driver
)

//------------------------------------------------------------------------------

// DBContext specifies config information for loading a new DB.
type DBContext struct {
	ID     string
	Config *cfg.Config
}

// DBProvider takes a DBContext and returns an instantiated DB.
type DBProvider func(*DBContext) (dbm.DB, error)

const readHeaderTimeout = 10 * time.Second

// DefaultDBProvider returns a database using the DBBackend and DBDir
// specified in the ctx.Config.
func DefaultDBProvider(ctx *DBContext) (dbm.DB, error) {
	dbType := dbm.BackendType(ctx.Config.DBBackend)
	return dbm.NewDB(ctx.ID, dbType, ctx.Config.DBDir())
}

// GenesisDocProvider returns a GenesisDoc.
// It allows the GenesisDoc to be pulled from sources other than the
// filesystem, for instance from a distributed key-value store cluster.
type GenesisDocProvider func() (*types.GenesisDoc, error)

// DefaultGenesisDocProviderFunc returns a GenesisDocProvider that loads
// the GenesisDoc from the config.GenesisFile() on the filesystem.
func DefaultGenesisDocProviderFunc(config *cfg.Config) GenesisDocProvider {
	return func() (*types.GenesisDoc, error) {
		return types.GenesisDocFromFile(config.GenesisFile())
	}
}

// Provider takes a config and a logger and returns a ready to go Node.
type Provider func(*cfg.Config, log.Logger) (*Node, error)

// DefaultNewNode returns a CometBFT node with default settings for the
// PrivValidator, ClientCreator, GenesisDoc, and DBProvider.
// It implements NodeProvider.
func DefaultNewNode(config *cfg.Config, logger log.Logger) (*Node, error) {
	nodeKey, err := p2p.LoadOrGenNodeKey(config.NodeKeyFile())
	if err != nil {
		return nil, fmt.Errorf("failed to load or gen node key %s: %w", config.NodeKeyFile(), err)
	}

	return NewNode(config,
		privval.LoadOrGenFilePV(config.PrivValidatorKeyFile(), config.PrivValidatorStateFile()),
		nodeKey,
		proxy.DefaultClientCreator(config.ProxyApp, config.ABCI, config.DBDir()),
		DefaultGenesisDocProviderFunc(config),
		DefaultDBProvider,
		DefaultMetricsProvider(config.Instrumentation),
		logger,
	)
}

// MetricsProvider returns a consensus, p2p and mempool Metrics.
type MetricsProvider func(chainID, softwareVersion string) (*cs.Metrics, *p2p.Metrics, *mempl.Metrics, *sm.Metrics)

// DefaultMetricsProvider returns Metrics build using Prometheus client library
// if Prometheus is enabled. Otherwise, it returns no-op Metrics.
func DefaultMetricsProvider(config *cfg.InstrumentationConfig) MetricsProvider {
	return func(chainID, softwareVersion string) (*cs.Metrics, *p2p.Metrics, *mempl.Metrics, *sm.Metrics) {
		if config.Prometheus {
			return cs.PrometheusMetrics(config.Namespace, "chain_id", chainID, "version", softwareVersion),
				p2p.PrometheusMetrics(config.Namespace, "chain_id", chainID, "version", softwareVersion),
				mempl.PrometheusMetrics(config.Namespace, "chain_id", chainID, "version", softwareVersion),
				sm.PrometheusMetrics(config.Namespace, "chain_id", chainID, "version", softwareVersion)
		}
		return cs.NopMetrics(), p2p.NopMetrics(), mempl.NopMetrics(), sm.NopMetrics()
	}
}

// Option sets a parameter for the node.
type Option func(*Node)

// Temporary interface for switching to fast sync, we should get rid of v0 and v1 reactors.
// See: https://github.com/tendermint/tendermint/issues/4595
type fastSyncReactor interface {
	SwitchToFastSync(sm.State) error
}

// CustomReactors allows you to add custom reactors (name -> p2p.Reactor) to
// the node's Switch.
//
// WARNING: using any name from the below list of the existing reactors will
// result in replacing it with the custom one.
//
//   - MEMPOOL
//   - BLOCKCHAIN
//   - CONSENSUS
//   - EVIDENCE
//   - PEX
//   - STATESYNC
func CustomReactors(reactors map[string]p2p.Reactor) Option {
	return func(n *Node) {
		for name, reactor := range reactors {
			if existingReactor := n.sw.Reactor(name); existingReactor != nil {
				n.sw.Logger.Info("Replacing existing reactor with a custom one",
					"name", name, "existing", existingReactor, "custom", reactor)
				n.sw.RemoveReactor(name, existingReactor)
			}
			n.sw.AddReactor(name, reactor)
			// register the new channels to the nodeInfo
			// NOTE: This is a bit messy now with the type casting but is
			// cleaned up in the following version when NodeInfo is changed from
			// and interface to a concrete type
			if ni, ok := n.nodeInfo.(p2p.DefaultNodeInfo); ok {
				for _, chDesc := range reactor.GetChannels() {
					if !ni.HasChannel(chDesc.ID) {
						ni.Channels = append(ni.Channels, chDesc.ID)
						n.transport.AddChannel(chDesc.ID)
					}
				}
				n.nodeInfo = ni
			} else {
				n.Logger.Error("Node info is not of type DefaultNodeInfo. Custom reactor channels can not be added.")
			}
		}
	}
}

// StateProvider overrides the state provider used by state sync to retrieve trusted app hashes and
// build a State object for bootstrapping the node.
// WARNING: this interface is considered unstable and subject to change.
func StateProvider(stateProvider statesync.StateProvider) Option {
	return func(n *Node) {
		n.stateSyncProvider = stateProvider
	}
}

//------------------------------------------------------------------------------

// Node is the highest level interface to a full CometBFT node.
// It includes all configuration information and running services.
type Node struct {
	service.BaseService

	// config
	config        *cfg.Config
	genesisDoc    *types.GenesisDoc   // initial validator set
	privValidator types.PrivValidator // local node's validator key

	// network
	transport   *p2p.MultiplexTransport
	sw          *p2p.Switch  // p2p connections
	addrBook    pex.AddrBook // known peers
	nodeInfo    p2p.NodeInfo
	nodeKey     *p2p.NodeKey // our node privkey
	isListening bool

	// services
	eventBus          *types.EventBus // pub/sub for services
	stateStore        sm.Store
	blockStore        *store.BlockStore // store the blockchain to disk
	bcReactor         p2p.Reactor       // for fast-syncing
	mempoolReactor    p2p.Reactor       // for gossipping transactions
	mempool           mempl.Mempool
	stateSync         bool                    // whether the node should state sync on startup
	stateSyncReactor  *statesync.Reactor      // for hosting and restoring state sync snapshots
	stateSyncProvider statesync.StateProvider // provides state data for bootstrapping a node
	stateSyncGenesis  sm.State                // provides the genesis state for state sync
	consensusState    *cs.State               // latest consensus state
	consensusReactor  *cs.Reactor             // for participating in the consensus
	pexReactor        *pex.Reactor            // for exchanging peer addresses
	evidencePool      *evidence.Pool          // tracking evidence
	proxyApp          proxy.AppConns          // connection to the application
	rpcListeners      []net.Listener          // rpc servers
	txIndexer         txindex.TxIndexer
	blockIndexer      indexer.BlockIndexer
	indexerService    *txindex.IndexerService
	prometheusSrv     *http.Server
	tracer            trace.Tracer
	pyroscopeProfiler *pyroscope.Profiler
	pyroscopeTracer   *sdktrace.TracerProvider
}

func initDBs(config *cfg.Config, dbProvider DBProvider) (blockStore *store.BlockStore, stateDB dbm.DB, err error) {
	var blockStoreDB dbm.DB
	blockStoreDB, err = dbProvider(&DBContext{"blockstore", config})
	if err != nil {
		return
	}
	blockStore = store.NewBlockStore(blockStoreDB)

	stateDB, err = dbProvider(&DBContext{"state", config})
	if err != nil {
		return
	}

	return
}

func createAndStartProxyAppConns(clientCreator proxy.ClientCreator, logger log.Logger) (proxy.AppConns, error) {
	proxyApp := proxy.NewAppConns(clientCreator)
	proxyApp.SetLogger(logger.With("module", "proxy"))
	if err := proxyApp.Start(); err != nil {
		return nil, fmt.Errorf("error starting proxy app connections: %v", err)
	}
	return proxyApp, nil
}

func createAndStartEventBus(logger log.Logger) (*types.EventBus, error) {
	eventBus := types.NewEventBus()
	eventBus.SetLogger(logger.With("module", "events"))
	if err := eventBus.Start(); err != nil {
		return nil, err
	}
	return eventBus, nil
}

func createAndStartIndexerService(
	config *cfg.Config,
	chainID string,
	dbProvider DBProvider,
	eventBus *types.EventBus,
	logger log.Logger,
) (*txindex.IndexerService, txindex.TxIndexer, indexer.BlockIndexer, error) {
	var (
		txIndexer    txindex.TxIndexer
		blockIndexer indexer.BlockIndexer
	)

	switch config.TxIndex.Indexer {
	case "kv":
		store, err := dbProvider(&DBContext{"tx_index", config})
		if err != nil {
			return nil, nil, nil, err
		}

		txIndexer = kv.NewTxIndex(store)
		blockIndexer = blockidxkv.New(dbm.NewPrefixDB(store, []byte("block_events")))

	case "psql":
		if config.TxIndex.PsqlConn == "" {
			return nil, nil, nil, errors.New(`no psql-conn is set for the "psql" indexer`)
		}
		es, err := psql.NewEventSink(config.TxIndex.PsqlConn, chainID)
		if err != nil {
			return nil, nil, nil, fmt.Errorf("creating psql indexer: %w", err)
		}
		txIndexer = es.TxIndexer()
		blockIndexer = es.BlockIndexer()

	default:
		txIndexer = &null.TxIndex{}
		blockIndexer = &blockidxnull.BlockerIndexer{}
	}

	indexerService := txindex.NewIndexerService(txIndexer, blockIndexer, eventBus, false)
	indexerService.SetLogger(logger.With("module", "txindex"))

	if err := indexerService.Start(); err != nil {
		return nil, nil, nil, err
	}

	return indexerService, txIndexer, blockIndexer, nil
}

func doHandshake(
	ctx context.Context,
	stateStore sm.Store,
	state sm.State,
	blockStore sm.BlockStore,
	genDoc *types.GenesisDoc,
	eventBus types.BlockEventPublisher,
	proxyApp proxy.AppConns,
	consensusLogger log.Logger,
) (string, error) {
	handshaker := cs.NewHandshaker(stateStore, state, blockStore, genDoc)
	handshaker.SetLogger(consensusLogger)
	handshaker.SetEventBus(eventBus)
	return handshaker.Handshake(proxyApp)
}

func logNodeStartupInfo(state sm.State, pubKey crypto.PubKey, logger, consensusLogger log.Logger) {
	// Log the version info.
	logger.Info("Version info",
		"cmtbft_version", version.TMCoreSemVer,
		"abci", version.ABCISemVer,
		"block", version.BlockProtocol,
		"p2p", version.P2PProtocol,
		"commit_hash", version.TMGitCommitHash,
	)

	// If the state and software differ in block version, at least log it.
	if state.Version.Consensus.Block != version.BlockProtocol {
		logger.Info("Software and state have different block protocols",
			"software", version.BlockProtocol,
			"state", state.Version.Consensus.Block,
		)
	}

	addr := pubKey.Address()
	// Log whether this node is a validator or an observer
	if state.Validators.HasAddress(addr) {
		consensusLogger.Info("This node is a validator", "addr", addr, "pubKey", pubKey)
	} else {
		consensusLogger.Info("This node is not a validator", "addr", addr, "pubKey", pubKey)
	}
}

func onlyValidatorIsUs(state sm.State, pubKey crypto.PubKey) bool {
	if state.Validators.Size() > 1 {
		return false
	}
	addr, _ := state.Validators.GetByIndex(0)
	return bytes.Equal(pubKey.Address(), addr)
}

func createMempoolAndMempoolReactor(
	config *cfg.Config,
	proxyApp proxy.AppConns,
	state sm.State,
	memplMetrics *mempl.Metrics,
	logger log.Logger,
<<<<<<< HEAD
	traceClient *trace.Client,
) (*cat.TxPool, *cat.Reactor) {
=======
	traceClient trace.Tracer,
) (mempl.Mempool, p2p.Reactor) {
>>>>>>> dae3ca9d
	switch config.Mempool.Version {
	case cfg.MempoolV2:
		mp := cat.NewTxPool(
			logger,
			config.Mempool,
			proxyApp.Mempool(),
			state.LastBlockHeight,
			cat.WithMetrics(memplMetrics),
			cat.WithPreCheck(sm.TxPreCheck(state)),
			cat.WithPostCheck(sm.TxPostCheck(state)),
		)

		reactor, err := cat.NewReactor(
			mp,
			&cat.ReactorOptions{
				ListenOnly:     !config.Mempool.Broadcast,
				MaxTxSize:      config.Mempool.MaxTxBytes,
				TraceClient:    traceClient,
				MaxGossipDelay: config.Mempool.MaxGossipDelay,
			},
		)
		if err != nil {
			// TODO: find a more polite way of handling this error
			panic(err)
		}
		if config.Consensus.WaitForTxs() {
			mp.EnableTxsAvailable()
		}
		reactor.SetLogger(logger)

		return mp, reactor

	default:
		return nil, nil
	}
}

func createEvidenceReactor(config *cfg.Config, dbProvider DBProvider,
	stateDB dbm.DB, blockStore *store.BlockStore, logger log.Logger,
) (*evidence.Reactor, *evidence.Pool, error) {
	evidenceDB, err := dbProvider(&DBContext{"evidence", config})
	if err != nil {
		return nil, nil, err
	}
	evidenceLogger := logger.With("module", "evidence")
	evidencePool, err := evidence.NewPool(evidenceDB, sm.NewStore(stateDB, sm.StoreOptions{
		DiscardABCIResponses: config.Storage.DiscardABCIResponses,
	}), blockStore)
	if err != nil {
		return nil, nil, err
	}
	evidenceReactor := evidence.NewReactor(evidencePool)
	evidenceReactor.SetLogger(evidenceLogger)
	return evidenceReactor, evidencePool, nil
}

func createBlockchainReactor(config *cfg.Config,
	state sm.State,
	blockExec *sm.BlockExecutor,
	blockStore *store.BlockStore,
	fastSync bool,
	logger log.Logger,
) (bcReactor p2p.Reactor, err error) {
	switch config.FastSync.Version {
	case "v0":
		bcReactor = bcv0.NewBlockchainReactor(state.Copy(), blockExec, blockStore, fastSync)
	case "v1":
		bcReactor = bcv1.NewBlockchainReactor(state.Copy(), blockExec, blockStore, fastSync)
	case "v2":
		bcReactor = bcv2.NewBlockchainReactor(state.Copy(), blockExec, blockStore, fastSync)
	default:
		return nil, fmt.Errorf("unknown fastsync version %s", config.FastSync.Version)
	}

	bcReactor.SetLogger(logger.With("module", "blockchain"))
	return bcReactor, nil
}

func createConsensusReactor(config *cfg.Config,
	state sm.State,
	blockExec *sm.BlockExecutor,
	blockStore sm.BlockStore,
	catpool *cat.TxPool,
	catReactor *cat.Reactor,
	evidencePool *evidence.Pool,
	privValidator types.PrivValidator,
	csMetrics *cs.Metrics,
	waitSync bool,
	eventBus *types.EventBus,
	consensusLogger log.Logger,
	traceClient trace.Tracer,
) (*cs.Reactor, *cs.State) {
	consensusState := cs.NewState(
		config.Consensus,
		state.Copy(),
		blockExec,
		blockStore,
		catpool,
		catReactor,
		evidencePool,
		cs.StateMetrics(csMetrics),
		cs.SetTraceClient(traceClient),
	)
	consensusState.SetLogger(consensusLogger)
	if privValidator != nil {
		consensusState.SetPrivValidator(privValidator)
	}
	consensusReactor := cs.NewReactor(
		consensusState,
		waitSync,
		cs.ReactorMetrics(csMetrics),
		cs.ReactorTracing(traceClient),
	)
	consensusReactor.SetLogger(consensusLogger)
	// services which will be publishing and/or subscribing for messages (events)
	// consensusReactor will set it on consensusState and blockExecutor
	consensusReactor.SetEventBus(eventBus)
	return consensusReactor, consensusState
}

func createTransport(
	config *cfg.Config,
	nodeInfo p2p.NodeInfo,
	nodeKey *p2p.NodeKey,
	proxyApp proxy.AppConns,
	tracer trace.Tracer,
) (
	*p2p.MultiplexTransport,
	[]p2p.PeerFilterFunc,
) {
	var (
		mConnConfig = p2p.MConnConfig(config.P2P)
		transport   = p2p.NewMultiplexTransport(nodeInfo, *nodeKey, mConnConfig, tracer)
		connFilters = []p2p.ConnFilterFunc{}
		peerFilters = []p2p.PeerFilterFunc{}
	)

	if !config.P2P.AllowDuplicateIP {
		connFilters = append(connFilters, p2p.ConnDuplicateIPFilter())
	}

	// Filter peers by addr or pubkey with an ABCI query.
	// If the query return code is OK, add peer.
	if config.FilterPeers {
		connFilters = append(
			connFilters,
			// ABCI query for address filtering.
			func(_ p2p.ConnSet, c net.Conn, _ []net.IP) error {
				res, err := proxyApp.Query().QuerySync(abci.RequestQuery{
					Path: fmt.Sprintf("/p2p/filter/addr/%s", c.RemoteAddr().String()),
				})
				if err != nil {
					return err
				}
				if res.IsErr() {
					return fmt.Errorf("error querying abci app: %v", res)
				}

				return nil
			},
		)

		peerFilters = append(
			peerFilters,
			// ABCI query for ID filtering.
			func(_ p2p.IPeerSet, p p2p.Peer) error {
				res, err := proxyApp.Query().QuerySync(abci.RequestQuery{
					Path: fmt.Sprintf("/p2p/filter/id/%s", p.ID()),
				})
				if err != nil {
					return err
				}
				if res.IsErr() {
					return fmt.Errorf("error querying abci app: %v", res)
				}

				return nil
			},
		)
	}

	p2p.MultiplexTransportConnFilters(connFilters...)(transport)

	// Limit the number of incoming connections.
	max := config.P2P.MaxNumInboundPeers + len(splitAndTrimEmpty(config.P2P.UnconditionalPeerIDs, ",", " "))
	p2p.MultiplexTransportMaxIncomingConnections(max)(transport)

	return transport, peerFilters
}

func createSwitch(config *cfg.Config,
	transport p2p.Transport,
	p2pMetrics *p2p.Metrics,
	peerFilters []p2p.PeerFilterFunc,
	mempoolReactor p2p.Reactor,
	bcReactor p2p.Reactor,
	stateSyncReactor *statesync.Reactor,
	consensusReactor *cs.Reactor,
	evidenceReactor *evidence.Reactor,
	nodeInfo p2p.NodeInfo,
	nodeKey *p2p.NodeKey,
	p2pLogger log.Logger,
	tracer trace.Tracer,
) *p2p.Switch {
	sw := p2p.NewSwitch(
		config.P2P,
		transport,
		p2p.WithMetrics(p2pMetrics),
		p2p.SwitchPeerFilters(peerFilters...),
		p2p.WithTracer(tracer),
	)
	sw.SetLogger(p2pLogger)
	sw.AddReactor("MEMPOOL", mempoolReactor)
	sw.AddReactor("BLOCKCHAIN", bcReactor)
	sw.AddReactor("CONSENSUS", consensusReactor)
	sw.AddReactor("EVIDENCE", evidenceReactor)
	sw.AddReactor("STATESYNC", stateSyncReactor)

	sw.SetNodeInfo(nodeInfo)
	sw.SetNodeKey(nodeKey)

	p2pLogger.Info("P2P Node ID", "ID", nodeKey.ID(), "file", config.NodeKeyFile())
	return sw
}

func createAddrBookAndSetOnSwitch(config *cfg.Config, sw *p2p.Switch,
	p2pLogger log.Logger, nodeKey *p2p.NodeKey,
) (pex.AddrBook, error) {
	addrBook := pex.NewAddrBook(config.P2P.AddrBookFile(), config.P2P.AddrBookStrict)
	addrBook.SetLogger(p2pLogger.With("book", config.P2P.AddrBookFile()))

	// Add ourselves to addrbook to prevent dialing ourselves
	if config.P2P.ExternalAddress != "" {
		addr, err := p2p.NewNetAddressString(p2p.IDAddressString(nodeKey.ID(), config.P2P.ExternalAddress))
		if err != nil {
			return nil, fmt.Errorf("p2p.external_address is incorrect: %w", err)
		}
		addrBook.AddOurAddress(addr)
	}
	if config.P2P.ListenAddress != "" {
		addr, err := p2p.NewNetAddressString(p2p.IDAddressString(nodeKey.ID(), config.P2P.ListenAddress))
		if err != nil {
			return nil, fmt.Errorf("p2p.laddr is incorrect: %w", err)
		}
		addrBook.AddOurAddress(addr)
	}

	sw.SetAddrBook(addrBook)

	return addrBook, nil
}

func createPEXReactorAndAddToSwitch(addrBook pex.AddrBook, config *cfg.Config,
	sw *p2p.Switch, logger log.Logger,
) *pex.Reactor {
	// TODO persistent peers ? so we can have their DNS addrs saved
	pexReactor := pex.NewReactor(addrBook,
		&pex.ReactorConfig{
			Seeds:    splitAndTrimEmpty(config.P2P.Seeds, ",", " "),
			SeedMode: config.P2P.SeedMode,
			// See consensus/reactor.go: blocksToContributeToBecomeGoodPeer 10000
			// blocks assuming 10s blocks ~ 28 hours.
			// TODO (melekes): make it dynamic based on the actual block latencies
			// from the live network.
			// https://github.com/tendermint/tendermint/issues/3523
			SeedDisconnectWaitPeriod:     28 * time.Hour,
			PersistentPeersMaxDialPeriod: config.P2P.PersistentPeersMaxDialPeriod,
		})
	pexReactor.SetLogger(logger.With("module", "pex"))
	sw.AddReactor("PEX", pexReactor)
	return pexReactor
}

// startStateSync starts an asynchronous state sync process, then switches to fast sync mode.
func startStateSync(ssR *statesync.Reactor, bcR fastSyncReactor, conR *cs.Reactor,
	stateProvider statesync.StateProvider, config *cfg.StateSyncConfig, fastSync bool,
	stateStore sm.Store, blockStore *store.BlockStore, state sm.State,
) error {
	ssR.Logger.Info("Starting state sync")

	if stateProvider == nil {
		var err error
		ctx, cancel := context.WithTimeout(context.Background(), 10*time.Second)
		defer cancel()
		stateProvider, err = statesync.NewLightClientStateProvider(
			ctx,
			state.ChainID, state.Version, state.InitialHeight,
			config.RPCServers, light.TrustOptions{
				Period: config.TrustPeriod,
				Height: config.TrustHeight,
				Hash:   config.TrustHashBytes(),
			}, ssR.Logger.With("module", "light"))
		if err != nil {
			return fmt.Errorf("failed to set up light client state provider: %w", err)
		}
	}

	go func() {
		state, commit, err := ssR.Sync(stateProvider, config.DiscoveryTime)
		if err != nil {
			ssR.Logger.Error("State sync failed", "err", err)
			return
		}
		err = stateStore.Bootstrap(state)
		if err != nil {
			ssR.Logger.Error("Failed to bootstrap node with new state", "err", err)
			return
		}
		err = blockStore.SaveSeenCommit(state.LastBlockHeight, commit)
		if err != nil {
			ssR.Logger.Error("Failed to store last seen commit", "err", err)
			return
		}

		if fastSync {
			// FIXME Very ugly to have these metrics bleed through here.
			conR.Metrics.StateSyncing.Set(0)
			conR.Metrics.FastSyncing.Set(1)
			err = bcR.SwitchToFastSync(state)
			if err != nil {
				ssR.Logger.Error("Failed to switch to fast sync", "err", err)
				return
			}
		} else {
			conR.SwitchToConsensus(state, true)
		}
	}()
	return nil
}

// NewNode returns a new, ready to go, CometBFT Node.
func NewNode(config *cfg.Config,
	privValidator types.PrivValidator,
	nodeKey *p2p.NodeKey,
	clientCreator proxy.ClientCreator,
	genesisDocProvider GenesisDocProvider,
	dbProvider DBProvider,
	metricsProvider MetricsProvider,
	logger log.Logger,
	options ...Option,
) (*Node, error) {
	if err := config.ValidateBasic(); err != nil {
		return nil, fmt.Errorf("invalid config: %w", err)
	}

	blockStore, stateDB, err := initDBs(config, dbProvider)
	if err != nil {
		return nil, err
	}

	stateStore := sm.NewStore(stateDB, sm.StoreOptions{
		DiscardABCIResponses: config.Storage.DiscardABCIResponses,
	})

	state, genDoc, err := LoadStateFromDBOrGenesisDocProvider(stateDB, genesisDocProvider)
	if err != nil {
		return nil, err
	}

	// Create the proxyApp and establish connections to the ABCI app (consensus, mempool, query).
	proxyApp, err := createAndStartProxyAppConns(clientCreator, logger)
	if err != nil {
		return nil, err
	}

	// EventBus and IndexerService must be started before the handshake because
	// we might need to index the txs of the replayed block as this might not have happened
	// when the node stopped last time (i.e. the node stopped after it saved the block
	// but before it indexed the txs, or, endblocker panicked)
	eventBus, err := createAndStartEventBus(logger)
	if err != nil {
		return nil, err
	}

	indexerService, txIndexer, blockIndexer, err := createAndStartIndexerService(config,
		genDoc.ChainID, dbProvider, eventBus, logger)
	if err != nil {
		return nil, err
	}

	// If an address is provided, listen on the socket for a connection from an
	// external signing process.
	if config.PrivValidatorListenAddr != "" {
		// FIXME: we should start services inside OnStart
		privValidator, err = createAndStartPrivValidatorSocketClient(config.PrivValidatorListenAddr, genDoc.ChainID, logger)
		if err != nil {
			return nil, fmt.Errorf("error with private validator socket client: %w", err)
		}
	}

	pubKey, err := privValidator.GetPubKey()
	if err != nil {
		return nil, fmt.Errorf("can't get pubkey: %w", err)
	}

	// Determine whether we should attempt state sync.
	stateSync := config.StateSync.Enable && !onlyValidatorIsUs(state, pubKey)
	if stateSync && state.LastBlockHeight > 0 {
		logger.Info("Found local state with non-zero height, skipping state sync")
		stateSync = false
	}

	// Create the handshaker, which calls RequestInfo, sets the AppVersion on the state,
	// and replays any blocks as necessary to sync CometBFT with the app.
	consensusLogger := logger.With("module", "consensus")
	var softwareVersion string
	if !stateSync {
		softwareVersion, err = doHandshake(context.TODO(), stateStore, state, blockStore, genDoc, eventBus, proxyApp, consensusLogger)
		if err != nil {
			return nil, err
		}

		// Reload the state. It will have the Version.Consensus.App set by the
		// Handshake, and may have other modifications as well (ie. depending on
		// what happened during block replay).
		state, err = stateStore.Load()
		if err != nil {
			return nil, fmt.Errorf("cannot load state: %w", err)
		}
	} else {
		resp, err := proxyApp.Query().InfoSync(proxy.RequestInfo)
		if err != nil {
			return nil, fmt.Errorf("error during info call: %w", err)
		}
		softwareVersion = resp.Version
	}

	// Determine whether we should do fast sync. This must happen after the handshake, since the
	// app may modify the validator set, specifying ourself as the only validator.
	fastSync := config.FastSyncMode && !onlyValidatorIsUs(state, pubKey)

	logNodeStartupInfo(state, pubKey, logger, consensusLogger)

	csMetrics, p2pMetrics, memplMetrics, smMetrics := metricsProvider(genDoc.ChainID, softwareVersion)

	// create an optional tracer client to collect trace data.
	tracer, err := trace.NewTracer(
		config,
		logger,
		genDoc.ChainID,
		string(nodeKey.ID()),
	)
	if err != nil {
		return nil, err
	}

	// Make MempoolReactor
	mempool, mempoolReactor := createMempoolAndMempoolReactor(config, proxyApp, state, memplMetrics, logger, tracer)

	// Make Evidence Reactor
	evidenceReactor, evidencePool, err := createEvidenceReactor(config, dbProvider, stateDB, blockStore, logger)
	if err != nil {
		return nil, err
	}

	// make block executor for consensus and blockchain reactors to execute blocks
	blockExec := sm.NewBlockExecutor(
		stateStore,
		logger.With("module", "state"),
		proxyApp.Consensus(),
		mempool,
		evidencePool,
		sm.BlockExecutorWithMetrics(smMetrics),
		sm.WithBlockStore(blockStore),
	)

	// Make BlockchainReactor. Don't start fast sync if we're doing a state sync first.
	bcReactor, err := createBlockchainReactor(config, state, blockExec, blockStore, fastSync && !stateSync, logger)
	if err != nil {
		return nil, fmt.Errorf("could not create blockchain reactor: %w", err)
	}

	// Make ConsensusReactor. Don't enable fully if doing a state sync and/or fast sync first.
	// FIXME We need to update metrics here, since other reactors don't have access to them.
	if stateSync {
		csMetrics.StateSyncing.Set(1)
	} else if fastSync {
		csMetrics.FastSyncing.Set(1)
	}
	consensusReactor, consensusState := createConsensusReactor(
<<<<<<< HEAD
		config, state, blockExec, blockStore, mempool, mempoolReactor, evidencePool,
		privValidator, csMetrics, stateSync || fastSync, eventBus, consensusLogger, influxdbClient,
=======
		config, state, blockExec, blockStore, mempool, evidencePool,
		privValidator, csMetrics, stateSync || fastSync, eventBus, consensusLogger, tracer,
>>>>>>> dae3ca9d
	)

	// Set up state sync reactor, and schedule a sync if requested.
	// FIXME The way we do phased startups (e.g. replay -> fast sync -> consensus) is very messy,
	// we should clean this whole thing up. See:
	// https://github.com/tendermint/tendermint/issues/4644
	stateSyncReactor := statesync.NewReactor(
		*config.StateSync,
		proxyApp.Snapshot(),
		proxyApp.Query(),
		config.StateSync.TempDir,
	)
	stateSyncReactor.SetLogger(logger.With("module", "statesync"))

	nodeInfo, err := makeNodeInfo(config, nodeKey, txIndexer, genDoc, state, softwareVersion)
	if err != nil {
		return nil, err
	}

	// Setup Transport.
	transport, peerFilters := createTransport(config, nodeInfo, nodeKey, proxyApp, tracer)

	// Setup Switch.
	p2pLogger := logger.With("module", "p2p")
	sw := createSwitch(
		config, transport, p2pMetrics, peerFilters, mempoolReactor, bcReactor,
		stateSyncReactor, consensusReactor, evidenceReactor, nodeInfo, nodeKey, p2pLogger, tracer,
	)

	err = sw.AddPersistentPeers(splitAndTrimEmpty(config.P2P.PersistentPeers, ",", " "))
	if err != nil {
		return nil, fmt.Errorf("could not add peers from persistent_peers field: %w", err)
	}

	err = sw.AddUnconditionalPeerIDs(splitAndTrimEmpty(config.P2P.UnconditionalPeerIDs, ",", " "))
	if err != nil {
		return nil, fmt.Errorf("could not add peer ids from unconditional_peer_ids field: %w", err)
	}

	addrBook, err := createAddrBookAndSetOnSwitch(config, sw, p2pLogger, nodeKey)
	if err != nil {
		return nil, fmt.Errorf("could not create addrbook: %w", err)
	}

	// Optionally, start the pex reactor
	//
	// TODO:
	//
	// We need to set Seeds and PersistentPeers on the switch,
	// since it needs to be able to use these (and their DNS names)
	// even if the PEX is off. We can include the DNS name in the NetAddress,
	// but it would still be nice to have a clear list of the current "PersistentPeers"
	// somewhere that we can return with net_info.
	//
	// If PEX is on, it should handle dialing the seeds. Otherwise the switch does it.
	// Note we currently use the addrBook regardless at least for AddOurAddress
	var pexReactor *pex.Reactor
	if config.P2P.PexReactor {
		pexReactor = createPEXReactorAndAddToSwitch(addrBook, config, sw, logger)
	}

	if config.RPC.PprofListenAddress != "" {
		go func() {
			logger.Info("Starting pprof server", "laddr", config.RPC.PprofListenAddress)
			//nolint:gosec,nolintlint // G114: Use of net/http serve function that has no support for setting timeouts
			logger.Error("pprof server error", "err", http.ListenAndServe(config.RPC.PprofListenAddress, nil))
		}()
	}

	node := &Node{
		config:        config,
		genesisDoc:    genDoc,
		privValidator: privValidator,

		transport: transport,
		sw:        sw,
		addrBook:  addrBook,
		nodeInfo:  nodeInfo,
		nodeKey:   nodeKey,

		stateStore:       stateStore,
		blockStore:       blockStore,
		bcReactor:        bcReactor,
		mempoolReactor:   mempoolReactor,
		mempool:          mempool,
		consensusState:   consensusState,
		consensusReactor: consensusReactor,
		stateSyncReactor: stateSyncReactor,
		stateSync:        stateSync,
		stateSyncGenesis: state, // Shouldn't be necessary, but need a way to pass the genesis state
		pexReactor:       pexReactor,
		evidencePool:     evidencePool,
		proxyApp:         proxyApp,
		txIndexer:        txIndexer,
		indexerService:   indexerService,
		blockIndexer:     blockIndexer,
		eventBus:         eventBus,
		tracer:           tracer,
	}
	node.BaseService = *service.NewBaseService(logger, "Node", node)

	for _, option := range options {
		option(node)
	}

	return node, nil
}

// OnStart starts the Node. It implements service.Service.
func (n *Node) OnStart() error {
	now := cmttime.Now()
	genTime := n.genesisDoc.GenesisTime
	if genTime.After(now) {
		n.Logger.Info("Genesis time is in the future. Sleeping until then...", "genTime", genTime)
		time.Sleep(genTime.Sub(now))
	}

	// Add private IDs to addrbook to block those peers being added
	n.addrBook.AddPrivateIDs(splitAndTrimEmpty(n.config.P2P.PrivatePeerIDs, ",", " "))

	// Start the RPC server before the P2P server
	// so we can eg. receive txs for the first block
	if n.config.RPC.ListenAddress != "" {
		listeners, err := n.startRPC()
		if err != nil {
			return err
		}
		n.rpcListeners = listeners
	}

	if n.config.Instrumentation.Prometheus &&
		n.config.Instrumentation.PrometheusListenAddr != "" {
		n.prometheusSrv = n.startPrometheusServer(n.config.Instrumentation.PrometheusListenAddr)
	}

	if n.config.Instrumentation.PyroscopeURL != "" {
		profiler, tracer, err := setupPyroscope(
			n.config.Instrumentation,
			string(n.nodeKey.ID()),
		)
		if err != nil {
			return err
		}
		n.pyroscopeProfiler = profiler
		n.pyroscopeTracer = tracer
	}

	// Start the transport.
	addr, err := p2p.NewNetAddressString(p2p.IDAddressString(n.nodeKey.ID(), n.config.P2P.ListenAddress))
	if err != nil {
		return err
	}
	if err := n.transport.Listen(*addr); err != nil {
		return err
	}

	n.isListening = true

	// Start the switch (the P2P server).
	err = n.sw.Start()
	if err != nil {
		return err
	}

	// Always connect to persistent peers
	err = n.sw.DialPeersAsync(splitAndTrimEmpty(n.config.P2P.PersistentPeers, ",", " "))
	if err != nil {
		return fmt.Errorf("could not dial peers from persistent_peers field: %w", err)
	}

	// Run state sync
	if n.stateSync {
		bcR, ok := n.bcReactor.(fastSyncReactor)
		if !ok {
			return fmt.Errorf("this blockchain reactor does not support switching from state sync")
		}
		err := startStateSync(n.stateSyncReactor, bcR, n.consensusReactor, n.stateSyncProvider,
			n.config.StateSync, n.config.FastSyncMode, n.stateStore, n.blockStore, n.stateSyncGenesis)
		if err != nil {
			return fmt.Errorf("failed to start state sync: %w", err)
		}
	}

	return nil
}

// OnStop stops the Node. It implements service.Service.
func (n *Node) OnStop() {
	n.BaseService.OnStop()

	n.Logger.Info("Stopping Node")

	// first stop the non-reactor services
	if err := n.eventBus.Stop(); err != nil {
		n.Logger.Error("Error closing eventBus", "err", err)
	}
	if err := n.indexerService.Stop(); err != nil {
		n.Logger.Error("Error closing indexerService", "err", err)
	}

	// now stop the reactors
	if err := n.sw.Stop(); err != nil {
		n.Logger.Error("Error closing switch", "err", err)
	}

	if err := n.transport.Close(); err != nil {
		n.Logger.Error("Error closing transport", "err", err)
	}

	n.isListening = false

	// finally stop the listeners / external services
	for _, l := range n.rpcListeners {
		n.Logger.Info("Closing rpc listener", "listener", l)
		if err := l.Close(); err != nil {
			n.Logger.Error("Error closing listener", "listener", l, "err", err)
		}
	}

	if pvsc, ok := n.privValidator.(service.Service); ok {
		if err := pvsc.Stop(); err != nil {
			n.Logger.Error("Error closing private validator", "err", err)
		}
	}

	if n.prometheusSrv != nil {
		if err := n.prometheusSrv.Shutdown(context.Background()); err != nil {
			// Error from closing listeners, or context timeout:
			n.Logger.Error("Prometheus HTTP server Shutdown", "err", err)
		}
	}

	if n.blockStore != nil {
		n.Logger.Info("Closing blockstore")
		if err := n.blockStore.Close(); err != nil {
			n.Logger.Error("problem closing blockstore", "err", err)
		}
	}

	if n.stateStore != nil {
		n.Logger.Info("Closing statestore")
		if err := n.stateStore.Close(); err != nil {
			n.Logger.Error("problem closing statestore", "err", err)
		}
	}

	if n.tracer != nil {
		n.tracer.Stop()
	}

	if n.pyroscopeProfiler != nil {
		if err := n.pyroscopeProfiler.Stop(); err != nil {
			n.Logger.Error("Pyroscope profiler Stop", "err", err)
		}
	}

	if n.pyroscopeTracer != nil {
		if err := n.pyroscopeTracer.Shutdown(context.Background()); err != nil {
			n.Logger.Error("Pyroscope tracer Shutdown", "err", err)
		}
	}

	if n.evidencePool != nil {
		n.Logger.Info("Closing evidencestore")
		if err := n.EvidencePool().Close(); err != nil {
			n.Logger.Error("problem closing evidencestore", "err", err)
		}
	}
}

// ConfigureRPC makes sure RPC has all the objects it needs to operate.
func (n *Node) ConfigureRPC() error {
	pubKey, err := n.privValidator.GetPubKey()
	if err != nil {
		return fmt.Errorf("can't get pubkey: %w", err)
	}
	rpccore.SetEnvironment(&rpccore.Environment{
		ProxyAppQuery:   n.proxyApp.Query(),
		ProxyAppMempool: n.proxyApp.Mempool(),

		StateStore:     n.stateStore,
		BlockStore:     n.blockStore,
		EvidencePool:   n.evidencePool,
		ConsensusState: n.consensusState,
		P2PPeers:       n.sw,
		P2PTransport:   n,

		PubKey:           pubKey,
		GenDoc:           n.genesisDoc,
		TxIndexer:        n.txIndexer,
		BlockIndexer:     n.blockIndexer,
		ConsensusReactor: n.consensusReactor,
		EventBus:         n.eventBus,
		Mempool:          n.mempool,

		Logger: n.Logger.With("module", "rpc"),

		Config: *n.config.RPC,
	})

	return rpccore.InitGenesisChunks()
}

func (n *Node) startRPC() ([]net.Listener, error) {
	err := n.ConfigureRPC()
	if err != nil {
		return nil, err
	}

	listenAddrs := splitAndTrimEmpty(n.config.RPC.ListenAddress, ",", " ")

	if n.config.RPC.Unsafe {
		rpccore.AddUnsafeRoutes()
	}

	config := rpcserver.DefaultConfig()
	config.MaxBodyBytes = n.config.RPC.MaxBodyBytes
	config.MaxHeaderBytes = n.config.RPC.MaxHeaderBytes
	config.MaxOpenConnections = n.config.RPC.MaxOpenConnections
	// If necessary adjust global WriteTimeout to ensure it's greater than
	// TimeoutBroadcastTxCommit.
	// See https://github.com/tendermint/tendermint/issues/3435
	if config.WriteTimeout <= n.config.RPC.TimeoutBroadcastTxCommit {
		config.WriteTimeout = n.config.RPC.TimeoutBroadcastTxCommit + 1*time.Second
	}

	// we may expose the rpc over both a unix and tcp socket
	listeners := make([]net.Listener, len(listenAddrs))
	for i, listenAddr := range listenAddrs {
		mux := http.NewServeMux()
		rpcLogger := n.Logger.With("module", "rpc-server")
		wmLogger := rpcLogger.With("protocol", "websocket")
		wm := rpcserver.NewWebsocketManager(rpccore.Routes,
			rpcserver.OnDisconnect(func(remoteAddr string) {
				err := n.eventBus.UnsubscribeAll(context.Background(), remoteAddr)
				if err != nil && err != cmtpubsub.ErrSubscriptionNotFound {
					wmLogger.Error("Failed to unsubscribe addr from events", "addr", remoteAddr, "err", err)
				}
			}),
			rpcserver.ReadLimit(config.MaxBodyBytes),
			rpcserver.WriteChanCapacity(n.config.RPC.WebSocketWriteBufferSize),
		)
		wm.SetLogger(wmLogger)
		mux.HandleFunc("/websocket", wm.WebsocketHandler)
		rpcserver.RegisterRPCFuncs(mux, rpccore.Routes, rpcLogger)
		listener, err := rpcserver.Listen(
			listenAddr,
			config,
		)
		if err != nil {
			return nil, err
		}

		var rootHandler http.Handler = mux
		if n.config.RPC.IsCorsEnabled() {
			corsMiddleware := cors.New(cors.Options{
				AllowedOrigins: n.config.RPC.CORSAllowedOrigins,
				AllowedMethods: n.config.RPC.CORSAllowedMethods,
				AllowedHeaders: n.config.RPC.CORSAllowedHeaders,
			})
			rootHandler = corsMiddleware.Handler(mux)
		}
		if n.config.RPC.IsTLSEnabled() {
			go func() {
				if err := rpcserver.ServeTLS(
					listener,
					rootHandler,
					n.config.RPC.CertFile(),
					n.config.RPC.KeyFile(),
					rpcLogger,
					config,
				); err != nil {
					n.Logger.Error("Error serving server with TLS", "err", err)
				}
			}()
		} else {
			go func() {
				if err := rpcserver.Serve(
					listener,
					rootHandler,
					rpcLogger,
					config,
				); err != nil {
					n.Logger.Error("Error serving server", "err", err)
				}
			}()
		}

		listeners[i] = listener
	}

	// we expose a simplified api over grpc for convenience to app devs
	grpcListenAddr := n.config.RPC.GRPCListenAddress
	if grpcListenAddr != "" {
		config := rpcserver.DefaultConfig()
		config.MaxBodyBytes = n.config.RPC.MaxBodyBytes
		config.MaxHeaderBytes = n.config.RPC.MaxHeaderBytes
		// NOTE: GRPCMaxOpenConnections is used, not MaxOpenConnections
		config.MaxOpenConnections = n.config.RPC.GRPCMaxOpenConnections
		// If necessary adjust global WriteTimeout to ensure it's greater than
		// TimeoutBroadcastTxCommit.
		// See https://github.com/tendermint/tendermint/issues/3435
		if config.WriteTimeout <= n.config.RPC.TimeoutBroadcastTxCommit {
			config.WriteTimeout = n.config.RPC.TimeoutBroadcastTxCommit + 1*time.Second
		}
		listener, err := rpcserver.Listen(grpcListenAddr, config)
		if err != nil {
			return nil, err
		}
		go func() {
			if err := grpccore.StartGRPCServer(listener); err != nil {
				n.Logger.Error("Error starting gRPC server", "err", err)
			}
		}()
		listeners = append(listeners, listener)

	}

	return listeners, nil
}

// startPrometheusServer starts a Prometheus HTTP server, listening for metrics
// collectors on addr.
func (n *Node) startPrometheusServer(addr string) *http.Server {
	srv := &http.Server{
		Addr: addr,
		Handler: promhttp.InstrumentMetricHandler(
			prometheus.DefaultRegisterer, promhttp.HandlerFor(
				prometheus.DefaultGatherer,
				promhttp.HandlerOpts{MaxRequestsInFlight: n.config.Instrumentation.MaxOpenConnections},
			),
		),
		ReadHeaderTimeout: readHeaderTimeout,
	}
	go func() {
		if err := srv.ListenAndServe(); err != http.ErrServerClosed {
			// Error starting or closing listener:
			n.Logger.Error("Prometheus HTTP server ListenAndServe", "err", err)
		}
	}()
	return srv
}

// Switch returns the Node's Switch.
func (n *Node) Switch() *p2p.Switch {
	return n.sw
}

// BlockStore returns the Node's BlockStore.
func (n *Node) BlockStore() *store.BlockStore {
	return n.blockStore
}

// ConsensusState returns the Node's ConsensusState.
func (n *Node) ConsensusState() *cs.State {
	return n.consensusState
}

// ConsensusReactor returns the Node's ConsensusReactor.
func (n *Node) ConsensusReactor() *cs.Reactor {
	return n.consensusReactor
}

// MempoolReactor returns the Node's mempool reactor.
func (n *Node) MempoolReactor() p2p.Reactor {
	return n.mempoolReactor
}

// Mempool returns the Node's mempool.
func (n *Node) Mempool() mempl.Mempool {
	return n.mempool
}

// PEXReactor returns the Node's PEXReactor. It returns nil if PEX is disabled.
func (n *Node) PEXReactor() *pex.Reactor {
	return n.pexReactor
}

// EvidencePool returns the Node's EvidencePool.
func (n *Node) EvidencePool() *evidence.Pool {
	return n.evidencePool
}

// EventBus returns the Node's EventBus.
func (n *Node) EventBus() *types.EventBus {
	return n.eventBus
}

// PrivValidator returns the Node's PrivValidator.
// XXX: for convenience only!
func (n *Node) PrivValidator() types.PrivValidator {
	return n.privValidator
}

// GenesisDoc returns the Node's GenesisDoc.
func (n *Node) GenesisDoc() *types.GenesisDoc {
	return n.genesisDoc
}

// ProxyApp returns the Node's AppConns, representing its connections to the ABCI application.
func (n *Node) ProxyApp() proxy.AppConns {
	return n.proxyApp
}

// Config returns the Node's config.
func (n *Node) Config() *cfg.Config {
	return n.config
}

//------------------------------------------------------------------------------

func (n *Node) Listeners() []string {
	return []string{
		fmt.Sprintf("Listener(@%v)", n.config.P2P.ExternalAddress),
	}
}

func (n *Node) IsListening() bool {
	return n.isListening
}

// NodeInfo returns the Node's Info from the Switch.
func (n *Node) NodeInfo() p2p.NodeInfo {
	return n.nodeInfo
}

func makeNodeInfo(
	config *cfg.Config,
	nodeKey *p2p.NodeKey,
	txIndexer txindex.TxIndexer,
	genDoc *types.GenesisDoc,
	state sm.State,
	softwareVersion string,
) (p2p.DefaultNodeInfo, error) {
	txIndexerStatus := "on"
	if _, ok := txIndexer.(*null.TxIndex); ok {
		txIndexerStatus = "off"
	}

	var bcChannel byte
	switch config.FastSync.Version {
	case "v0":
		bcChannel = bcv0.BlockchainChannel
	case "v1":
		bcChannel = bcv1.BlockchainChannel
	case "v2":
		bcChannel = bcv2.BlockchainChannel
	default:
		return p2p.DefaultNodeInfo{}, fmt.Errorf("unknown fastsync version %s", config.FastSync.Version)
	}

	nodeInfo := p2p.DefaultNodeInfo{
		ProtocolVersion: p2p.NewProtocolVersion(
			version.P2PProtocol, // global
			state.Version.Consensus.Block,
			state.Version.Consensus.App,
		),
		DefaultNodeID: nodeKey.ID(),
		Network:       genDoc.ChainID,
		Version:       softwareVersion,
		Channels: []byte{
			bcChannel,
			cs.StateChannel, cs.DataChannel, cs.VoteChannel, cs.VoteSetBitsChannel,
			mempl.MempoolChannel,
			evidence.EvidenceChannel,
			statesync.SnapshotChannel, statesync.ChunkChannel,
		},
		Moniker: config.Moniker,
		Other: p2p.DefaultNodeInfoOther{
			TxIndex:    txIndexerStatus,
			RPCAddress: config.RPC.ListenAddress,
		},
	}

	if config.P2P.PexReactor {
		nodeInfo.Channels = append(nodeInfo.Channels, pex.PexChannel)
	}

	if config.Mempool.Version == cfg.MempoolV2 {
		nodeInfo.Channels = append(nodeInfo.Channels, cat.MempoolStateChannel)
	}

	lAddr := config.P2P.ExternalAddress

	if lAddr == "" {
		lAddr = config.P2P.ListenAddress
	}

	nodeInfo.ListenAddr = lAddr

	err := nodeInfo.Validate()
	return nodeInfo, err
}

//------------------------------------------------------------------------------

var genesisDocKey = []byte("genesisDoc")

// LoadStateFromDBOrGenesisDocProvider attempts to load the state from the
// database, or creates one using the given genesisDocProvider. On success this also
// returns the genesis doc loaded through the given provider.
func LoadStateFromDBOrGenesisDocProvider(
	stateDB dbm.DB,
	genesisDocProvider GenesisDocProvider,
) (sm.State, *types.GenesisDoc, error) {
	// Get genesis doc
	genDoc, err := loadGenesisDoc(stateDB)
	if err != nil {
		genDoc, err = genesisDocProvider()
		if err != nil {
			return sm.State{}, nil, err
		}
		// save genesis doc to prevent a certain class of user errors (e.g. when it
		// was changed, accidentally or not). Also good for audit trail.
		if err := saveGenesisDoc(stateDB, genDoc); err != nil {
			return sm.State{}, nil, err
		}
	}
	stateStore := sm.NewStore(stateDB, sm.StoreOptions{
		DiscardABCIResponses: false,
	})
	state, err := stateStore.LoadFromDBOrGenesisDoc(genDoc)
	if err != nil {
		return sm.State{}, nil, err
	}
	return state, genDoc, nil
}

// panics if failed to unmarshal bytes
func loadGenesisDoc(db dbm.DB) (*types.GenesisDoc, error) {
	b, err := db.Get(genesisDocKey)
	if err != nil {
		panic(err)
	}
	if len(b) == 0 {
		return nil, errors.New("genesis doc not found")
	}
	var genDoc *types.GenesisDoc
	err = cmtjson.Unmarshal(b, &genDoc)
	if err != nil {
		panic(fmt.Sprintf("Failed to load genesis doc due to unmarshaling error: %v (bytes: %X)", err, b))
	}
	return genDoc, nil
}

// panics if failed to marshal the given genesis document
func saveGenesisDoc(db dbm.DB, genDoc *types.GenesisDoc) error {
	b, err := cmtjson.Marshal(genDoc)
	if err != nil {
		return fmt.Errorf("failed to save genesis doc due to marshaling error: %w", err)
	}

	return db.SetSync(genesisDocKey, b)
}

func createAndStartPrivValidatorSocketClient(
	listenAddr,
	chainID string,
	logger log.Logger,
) (types.PrivValidator, error) {
	pve, err := privval.NewSignerListener(listenAddr, logger)
	if err != nil {
		return nil, fmt.Errorf("failed to start private validator: %w", err)
	}

	pvsc, err := privval.NewSignerClient(pve, chainID)
	if err != nil {
		return nil, fmt.Errorf("failed to start private validator: %w", err)
	}

	// try to get a pubkey from private validate first time
	_, err = pvsc.GetPubKey()
	if err != nil {
		return nil, fmt.Errorf("can't get pubkey: %w", err)
	}

	const (
		retries = 50 // 50 * 100ms = 5s total
		timeout = 100 * time.Millisecond
	)
	pvscWithRetries := privval.NewRetrySignerClient(pvsc, retries, timeout)

	return pvscWithRetries, nil
}

// splitAndTrimEmpty slices s into all subslices separated by sep and returns a
// slice of the string s with all leading and trailing Unicode code points
// contained in cutset removed. If sep is empty, SplitAndTrim splits after each
// UTF-8 sequence. First part is equivalent to strings.SplitN with a count of
// -1.  also filter out empty strings, only return non-empty strings.
func splitAndTrimEmpty(s, sep, cutset string) []string {
	if s == "" {
		return []string{}
	}

	spl := strings.Split(s, sep)
	nonEmptyStrings := make([]string, 0, len(spl))
	for i := 0; i < len(spl); i++ {
		element := strings.Trim(spl[i], cutset)
		if element != "" {
			nonEmptyStrings = append(nonEmptyStrings, element)
		}
	}
	return nonEmptyStrings
}<|MERGE_RESOLUTION|>--- conflicted
+++ resolved
@@ -25,6 +25,7 @@
 	cs "github.com/tendermint/tendermint/consensus"
 	"github.com/tendermint/tendermint/crypto"
 	"github.com/tendermint/tendermint/evidence"
+	"github.com/tendermint/tendermint/mempool"
 	"github.com/tendermint/tendermint/pkg/trace"
 
 	cmtjson "github.com/tendermint/tendermint/libs/json"
@@ -376,48 +377,37 @@
 	state sm.State,
 	memplMetrics *mempl.Metrics,
 	logger log.Logger,
-<<<<<<< HEAD
-	traceClient *trace.Client,
-) (*cat.TxPool, *cat.Reactor) {
-=======
 	traceClient trace.Tracer,
-) (mempl.Mempool, p2p.Reactor) {
->>>>>>> dae3ca9d
-	switch config.Mempool.Version {
-	case cfg.MempoolV2:
-		mp := cat.NewTxPool(
-			logger,
-			config.Mempool,
-			proxyApp.Mempool(),
-			state.LastBlockHeight,
-			cat.WithMetrics(memplMetrics),
-			cat.WithPreCheck(sm.TxPreCheck(state)),
-			cat.WithPostCheck(sm.TxPostCheck(state)),
-		)
-
-		reactor, err := cat.NewReactor(
-			mp,
-			&cat.ReactorOptions{
-				ListenOnly:     !config.Mempool.Broadcast,
-				MaxTxSize:      config.Mempool.MaxTxBytes,
-				TraceClient:    traceClient,
-				MaxGossipDelay: config.Mempool.MaxGossipDelay,
-			},
-		)
-		if err != nil {
-			// TODO: find a more polite way of handling this error
-			panic(err)
-		}
-		if config.Consensus.WaitForTxs() {
-			mp.EnableTxsAvailable()
-		}
-		reactor.SetLogger(logger)
-
-		return mp, reactor
-
-	default:
-		return nil, nil
-	}
+) (mempl.Mempool, *cat.Reactor) {
+	mp := cat.NewTxPool(
+		logger,
+		config.Mempool,
+		proxyApp.Mempool(),
+		state.LastBlockHeight,
+		cat.WithMetrics(memplMetrics),
+		cat.WithPreCheck(sm.TxPreCheck(state)),
+		cat.WithPostCheck(sm.TxPostCheck(state)),
+	)
+
+	reactor, err := cat.NewReactor(
+		mp,
+		&cat.ReactorOptions{
+			ListenOnly:     !config.Mempool.Broadcast,
+			MaxTxSize:      config.Mempool.MaxTxBytes,
+			TraceClient:    traceClient,
+			MaxGossipDelay: config.Mempool.MaxGossipDelay,
+		},
+	)
+	if err != nil {
+		// TODO: find a more polite way of handling this error
+		panic(err)
+	}
+	if config.Consensus.WaitForTxs() {
+		mp.EnableTxsAvailable()
+	}
+	reactor.SetLogger(logger)
+
+	return mp, reactor
 }
 
 func createEvidenceReactor(config *cfg.Config, dbProvider DBProvider,
@@ -465,8 +455,8 @@
 	state sm.State,
 	blockExec *sm.BlockExecutor,
 	blockStore sm.BlockStore,
-	catpool *cat.TxPool,
-	catReactor *cat.Reactor,
+	mempool mempool.Mempool,
+	txFetcher cs.TxFetcher,
 	evidencePool *evidence.Pool,
 	privValidator types.PrivValidator,
 	csMetrics *cs.Metrics,
@@ -480,8 +470,8 @@
 		state.Copy(),
 		blockExec,
 		blockStore,
-		catpool,
-		catReactor,
+		mempool,
+		txFetcher,
 		evidencePool,
 		cs.StateMetrics(csMetrics),
 		cs.SetTraceClient(traceClient),
@@ -863,13 +853,8 @@
 		csMetrics.FastSyncing.Set(1)
 	}
 	consensusReactor, consensusState := createConsensusReactor(
-<<<<<<< HEAD
 		config, state, blockExec, blockStore, mempool, mempoolReactor, evidencePool,
-		privValidator, csMetrics, stateSync || fastSync, eventBus, consensusLogger, influxdbClient,
-=======
-		config, state, blockExec, blockStore, mempool, evidencePool,
 		privValidator, csMetrics, stateSync || fastSync, eventBus, consensusLogger, tracer,
->>>>>>> dae3ca9d
 	)
 
 	// Set up state sync reactor, and schedule a sync if requested.
