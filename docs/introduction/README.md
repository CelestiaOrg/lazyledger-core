---
order: false
parent:
  title: Introduction
  order: 1
---

# What is CometBFT

CometBFT is software for securely and consistently replicating an
application on many machines. By securely, we mean that CometBFT works
as long as less than 1/3 of machines fail in arbitrary ways. By consistently,
we mean that every non-faulty machine sees the same transaction log and
computes the same state. Secure and consistent replication is a
fundamental problem in distributed systems; it plays a critical role in
the fault tolerance of a broad range of applications, from currencies,
to elections, to infrastructure orchestration, and beyond.

<<<<<<< HEAD
Get CometBFT up and running quickly with the
[quick-start guide](./quick-start.md)!
=======
The ability to tolerate machines failing in arbitrary ways, including
becoming malicious, is known as Byzantine fault tolerance (BFT). The
theory of BFT is decades old, but software implementations have only
became popular recently, due largely to the success of "blockchain
technology" like Bitcoin and Ethereum. Blockchain technology is just a
reformalization of BFT in a more modern setting, with emphasis on
peer-to-peer networking and cryptographic authentication. The name
derives from the way transactions are batched in blocks, where each
block contains a cryptographic hash of the previous one, forming a
chain.
>>>>>>> 45e98ef8

CometBFT consists of two chief technical components: a blockchain
consensus engine and a generic application interface.
The consensus engine,
which is based on [Tendermint consensus algorithm][tendermint-paper],
ensures that the same transactions are
recorded on every machine in the same order. The application interface,
called the Application BlockChain Interface (ABCI), delivers the transactions
to applications for processing. Unlike other
blockchain and consensus solutions, which come pre-packaged with built
in state machines (like a fancy key-value store, or a quirky scripting
language), developers can use CometBFT for BFT state machine
replication of applications written in whatever programming language and
development environment is right for them.

CometBFT is designed to be easy-to-use, simple-to-understand, highly
performant, and useful for a wide variety of distributed applications.

<<<<<<< HEAD
## Upgrading from Tendermint Core

See our [upgrading guidelines](./upgrading-from-tm.md) if you are interested in
switching to CometBFT from Tendermint Core.

## What is CometBFT

Dive into [what CometBFT is and why](./what-is-cometbft.md)!
=======
## CometBFT vs. X

CometBFT is broadly similar to two classes of software. The first
class consists of distributed key-value stores, like Zookeeper, etcd,
and consul, which use non-BFT consensus. The second class is known as
"blockchain technology", and consists of both cryptocurrencies like
Bitcoin and Ethereum, and alternative distributed ledger designs like
Hyperledger's Burrow.

### Zookeeper, etcd, consul

Zookeeper, etcd, and consul are all implementations of key-value stores
atop a classical, non-BFT consensus algorithm. Zookeeper uses an
algorithm called Zookeeper Atomic Broadcast, while etcd and consul use
the Raft log replication algorithm. A
typical cluster contains 3-5 machines, and can tolerate crash failures
in less than 1/2 of the machines (e.g., 1 out of 3 or 2 out of 5),
but even a single Byzantine fault can jeopardize the whole system.

Each offering provides a slightly different implementation of a
featureful key-value store, but all are generally focused around
providing basic services to distributed systems, such as dynamic
configuration, service discovery, locking, leader-election, and so on.

CometBFT is in essence similar software, but with two key differences:

- It is Byzantine Fault Tolerant, meaning it can only tolerate less than 1/3
  of machines failing, but those failures can include arbitrary behavior -
  including hacking and malicious attacks.
- It does not specify a
  particular application, like a fancy key-value store. Instead, it
  focuses on arbitrary state machine replication, so developers can build
  the application logic that's right for them, from key-value store to
  cryptocurrency to e-voting platform and beyond.

### Bitcoin, Ethereum, etc

[Tendermint consensus algorithm][tendermint-paper], adopted by CometBFT,
emerged in the tradition of cryptocurrencies like Bitcoin,
Ethereum, etc. with the goal of providing a more efficient and secure
consensus algorithm than Bitcoin's Proof of Work. In the early days,
Tendermint consensus-based blockchains had a simple currency built in, and to participate in
consensus, users had to "bond" units of the currency into a security
deposit which could be revoked if they misbehaved -this is what made
Tendermint consensus a Proof-of-Stake algorithm.

Since then, CometBFT has evolved to be a general purpose blockchain
consensus engine that can host arbitrary application states. That means
it can be used as a plug-and-play replacement for the consensus engines
of other blockchain software. So one can take the current Ethereum code
base, whether in Rust, or Go, or Haskell, and run it as an ABCI
application using CometBFT. Indeed, [we did that with
Ethereum](https://github.com/cosmos/ethermint). And we plan to do
the same for Bitcoin, ZCash, and various other deterministic
applications as well.

Another example of a cryptocurrency application built on CometBFT is
[the Cosmos network](http://cosmos.network).

### Other Blockchain Projects

[Fabric](https://github.com/hyperledger/fabric) takes a similar approach
to CometBFT, but is more opinionated about how the state is managed,
and requires that all application behavior runs in potentially many
docker containers, modules it calls "chaincode". It uses an
implementation of [PBFT](http://pmg.csail.mit.edu/papers/osdi99.pdf).
from a team at IBM that is [augmented to handle potentially
non-deterministic
chaincode](https://drops.dagstuhl.de/opus/volltexte/2017/7093/pdf/LIPIcs-OPODIS-2016-24.pdf).
It is possible to implement this docker-based behavior as an ABCI app in
CometBFT, though extending CometBFT to handle non-determinism
remains for future work.

[Burrow](https://github.com/hyperledger/burrow) is an implementation of
the Ethereum Virtual Machine and Ethereum transaction mechanics, with
additional features for a name-registry, permissions, and native
contracts, and an alternative blockchain API. It uses CometBFT as its
consensus engine, and provides a particular application state.

## ABCI Overview

The [Application BlockChain Interface
(ABCI)](https://github.com/cometbft/cometbft/tree/main/abci)
allows for Byzantine Fault Tolerant replication of applications
written in any programming language.

### Motivation

Thus far, all blockchains "stacks" (such as
[Bitcoin](https://github.com/bitcoin/bitcoin)) have had a monolithic
design. That is, each blockchain stack is a single program that handles
all the concerns of a decentralized ledger; this includes P2P
connectivity, the "mempool" broadcasting of transactions, consensus on
the most recent block, account balances, Turing-complete contracts,
user-level permissions, etc.

Using a monolithic architecture is typically bad practice in computer
science. It makes it difficult to reuse components of the code, and
attempts to do so result in complex maintenance procedures for forks of
the codebase. This is especially true when the codebase is not modular
in design and suffers from "spaghetti code".

Another problem with monolithic design is that it limits you to the
language of the blockchain stack (or vice versa). In the case of
Ethereum which supports a Turing-complete bytecode virtual-machine, it
limits you to languages that compile down to that bytecode; while the
[list](https://github.com/pirapira/awesome-ethereum-virtual-machine#programming-languages-that-compile-into-evm)
is growing, it is still very limited.

In contrast, our approach is to decouple the consensus engine and P2P
layers from the details of the state of the particular
blockchain application. We do this by abstracting away the details of
the application to an interface, which is implemented as a socket
protocol.

### Intro to ABCI

[CometBFT](https://github.com/cometbft/cometbft), the
"consensus engine", communicates with the application via a socket
protocol that satisfies the ABCI, the CometBFT Socket Protocol.

To draw an analogy, let's talk about a well-known cryptocurrency,
Bitcoin. Bitcoin is a cryptocurrency blockchain where each node
maintains a fully audited Unspent Transaction Output (UTXO) database. If
one wanted to create a Bitcoin-like system on top of ABCI, CometBFT
would be responsible for

- Sharing blocks and transactions between nodes
- Establishing a canonical/immutable order of transactions
  (the blockchain)

The application will be responsible for

- Maintaining the UTXO database
- Validating cryptographic signatures of transactions
- Preventing transactions from spending non-existent transactions
- Allowing clients to query the UTXO database.

CometBFT is able to decompose the blockchain design by offering a very
simple API (i.e. the ABCI) between the application process and consensus
process.

The ABCI consists of 3 primary message types that get delivered from the
core to the application. The application replies with corresponding
response messages.

The messages are specified here: [ABCI Message
Types](https://github.com/cometbft/cometbft/blob/main/proto/tendermint/abci/types.proto).

The **DeliverTx** message is the work horse of the application. Each
transaction in the blockchain is delivered with this message. The
application needs to validate each transaction received with the
**DeliverTx** message against the current state, application protocol,
and the cryptographic credentials of the transaction. A validated
transaction then needs to update the application state — by binding a
value into a key values store, or by updating the UTXO database, for
instance.

The **CheckTx** message is similar to **DeliverTx**, but it's only for
validating transactions. CometBFT's mempool first checks the
validity of a transaction with **CheckTx**, and only relays valid
transactions to its peers. For instance, an application may check an
incrementing sequence number in the transaction and return an error upon
**CheckTx** if the sequence number is old. Alternatively, they might use
a capabilities based system that requires capabilities to be renewed
with every transaction.

The **Commit** message is used to compute a cryptographic commitment to
the current application state, to be placed into the next block header.
This has some handy properties. Inconsistencies in updating that state
will now appear as blockchain forks which catches a whole class of
programming errors. This also simplifies the development of secure
lightweight clients, as Merkle-hash proofs can be verified by checking
against the block hash, and that the block hash is signed by a quorum.

There can be multiple ABCI socket connections to an application.
CometBFT creates three ABCI connections to the application; one
for the validation of transactions when broadcasting in the mempool, one
for the consensus engine to run block proposals, and one more for
querying the application state.

It's probably evident that applications designers need to very carefully
design their message handlers to create a blockchain that does anything
useful but this architecture provides a place to start. The diagram
below illustrates the flow of messages via ABCI.

![abci](../imgs/abci.png)

## A Note on Determinism

The logic for blockchain transaction processing must be deterministic.
If the application logic weren't deterministic, consensus would not be
reached among the CometBFT replica nodes.

Solidity on Ethereum is a great language of choice for blockchain
applications because, among other reasons, it is a completely
deterministic programming language. However, it's also possible to
create deterministic applications using existing popular languages like
Java, C++, Python, or Go, by avoiding
sources of non-determinism such as:

- random number generators (without deterministic seeding)
- race conditions on threads (or avoiding threads altogether)
- the system clock
- uninitialized memory (in unsafe programming languages like C
  or C++)
- [floating point
  arithmetic](http://gafferongames.com/networking-for-game-programmers/floating-point-determinism/)
- language features that are random (e.g. map iteration in Go)

While programmers can avoid non-determinism by being careful, it is also
possible to create a special linter or static analyzer for each language
to check for determinism. In the future we may work with partners to
create such tools.

## Consensus Overview

CometBFT adopts [Tendermint consensus][tendermint-paper],
an easy-to-understand, mostly asynchronous, BFT consensus algorithm.
The algorithm follows a simple state machine that looks like this:

![consensus-logic](../imgs/consensus_logic.png)

Participants in the algorithm are called **validators**; they take turns
proposing blocks of transactions and voting on them. Blocks are
committed in a chain, with one block at each **height**. A block may
fail to be committed, in which case the algorithm moves to the next
**round**, and a new validator gets to propose a block for that height.
Two stages of voting are required to successfully commit a block; we
call them **pre-vote** and **pre-commit**.

There is a picture of a couple doing the polka because validators are
doing something like a polka dance. When more than two-thirds of the
validators pre-vote for the same block, we call that a **polka**. Every
pre-commit must be justified by a polka in the same round.
A block is committed when
more than 2/3 of validators pre-commit for the same block in the same
round.

Validators may fail to commit a block for a number of reasons; the
current proposer may be offline, or the network may be slow. Tendermint consensus
allows them to establish that a validator should be skipped. Validators
wait a small amount of time to receive a complete proposal block from
the proposer before voting to move to the next round. This reliance on a
timeout is what makes Tendermint consensus a weakly synchronous algorithm, rather
than an asynchronous one. However, the rest of the algorithm is
asynchronous, and validators only make progress after hearing from more
than two-thirds of the validator set. A simplifying element of
Tendermint consensus is that it uses the same mechanism to commit a block as it
does to skip to the next round.

Assuming less than one-third of the validators are Byzantine, Tendermint consensus algorithm
guarantees that safety will never be violated - that is, validators will
never commit conflicting blocks at the same height. To do this it
introduces a few **locking** rules which modulate which paths can be
followed in the flow diagram. Once a validator precommits a block, it is
locked on that block. Then,

1. it must prevote for the block it is locked on
2. it can only unlock, and precommit for a new block, if there is a
    polka for that block in a later round

## Stake

In many systems, not all validators will have the same "weight" in the
consensus protocol. Thus, we are not so much interested in one-third or
two-thirds of the validators, but in those proportions of the total
voting power, which may not be uniformly distributed across individual
validators.

Since CometBFT can replicate arbitrary applications, it is possible to
define a currency, and denominate the voting power in that currency.
When voting power is denominated in a native currency, the system is
often referred to as Proof-of-Stake. Validators can be forced, by logic
in the application, to "bond" their currency holdings in a security
deposit that can be destroyed if they're found to misbehave in the
consensus protocol. This adds an economic element to the security of the
protocol, allowing one to quantify the cost of violating the assumption
that less than one-third of voting power is Byzantine.

The [Cosmos Network](https://cosmos.network) is designed to use this
Proof-of-Stake mechanism across an array of cryptocurrencies implemented
as ABCI applications.

[tendermint-paper]: https://arxiv.org/abs/1807.04938
>>>>>>> 45e98ef8
<|MERGE_RESOLUTION|>--- conflicted
+++ resolved
@@ -16,10 +16,6 @@
 the fault tolerance of a broad range of applications, from currencies,
 to elections, to infrastructure orchestration, and beyond.
 
-<<<<<<< HEAD
-Get CometBFT up and running quickly with the
-[quick-start guide](./quick-start.md)!
-=======
 The ability to tolerate machines failing in arbitrary ways, including
 becoming malicious, is known as Byzantine fault tolerance (BFT). The
 theory of BFT is decades old, but software implementations have only
@@ -30,7 +26,6 @@
 derives from the way transactions are batched in blocks, where each
 block contains a cryptographic hash of the previous one, forming a
 chain.
->>>>>>> 45e98ef8
 
 CometBFT consists of two chief technical components: a blockchain
 consensus engine and a generic application interface.
@@ -49,16 +44,6 @@
 CometBFT is designed to be easy-to-use, simple-to-understand, highly
 performant, and useful for a wide variety of distributed applications.
 
-<<<<<<< HEAD
-## Upgrading from Tendermint Core
-
-See our [upgrading guidelines](./upgrading-from-tm.md) if you are interested in
-switching to CometBFT from Tendermint Core.
-
-## What is CometBFT
-
-Dive into [what CometBFT is and why](./what-is-cometbft.md)!
-=======
 ## CometBFT vs. X
 
 CometBFT is broadly similar to two classes of software. The first
@@ -343,5 +328,4 @@
 Proof-of-Stake mechanism across an array of cryptocurrencies implemented
 as ABCI applications.
 
-[tendermint-paper]: https://arxiv.org/abs/1807.04938
->>>>>>> 45e98ef8
+[tendermint-paper]: https://arxiv.org/abs/1807.04938