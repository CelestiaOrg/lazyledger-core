--- conflicted
+++ resolved
@@ -15,11 +15,7 @@
 Each event contains a type and a list of attributes, which are key-value pairs
 denoting something about what happened during the method's execution. For more
 details on `Events`, see the
-<<<<<<< HEAD
-[ABCI](https://github.com/tendermint/tendermint/blob/v0.34.x/spec/abci/abci.md#events)
-=======
 [ABCI](https://github.com/cometbft/cometbft/blob/v0.34.x/spec/abci/abci.md#events)
->>>>>>> 5989a731
 documentation.
 
 An `Event` has a composite key associated with it. A `compositeKey` is
@@ -206,11 +202,7 @@
 conditions are true within the same events, the `match_events` keyword should be used, 
 as described [below](#querying_block_events)
 
-<<<<<<< HEAD
-Check out [API docs](https://docs.tendermint.com/v0.34/rpc/#/Info/tx_search)
-=======
 Check out [API docs](https://docs.cometbft.com/v0.34/rpc/#/Info/tx_search)
->>>>>>> 5989a731
 for more information on query syntax and other options.
 
 ## Subscribing to Transactions
@@ -229,11 +221,7 @@
 }
 ```
 
-<<<<<<< HEAD
-Check out [API docs](https://docs.tendermint.com/v0.34/rpc/#subscribe) for more information
-=======
 Check out [API docs](https://docs.cometbft.com/v0.34/rpc/#subscribe) for more information
->>>>>>> 5989a731
 on query syntax and other options.
 
 ## Querying Block Events
@@ -245,10 +233,6 @@
 curl "localhost:26657/block_search?query=\"block.height > 10 AND val_set.num_changed > 0\""
 ```
 
-<<<<<<< HEAD
-Check out [API docs](https://docs.tendermint.com/v0.34/rpc/#/Info/block_search)
-for more information on query syntax and other options.
-=======
 ## `match_events` keyword 
 
 The query results in the height number(s) (or transaction hashes when querying transactions) which contain events whose attributes match the query conditions. 
@@ -282,5 +266,4 @@
 
 Additionally, if a node that was running Tendermint Core 
 when the data was first indexed, and switched to CometBFT, is queried, it will retrieve this previously indexed
-data as if `match_events=false` (attributes can match the query conditions across different events on the same height).
->>>>>>> 5989a731
+data as if `match_events=false` (attributes can match the query conditions across different events on the same height).