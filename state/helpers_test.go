package state_test

import (
	"bytes"
	"fmt"
	"time"

	dbm "github.com/tendermint/tm-db"

	abci "github.com/lazyledger/lazyledger-core/abci/types"
	"github.com/lazyledger/lazyledger-core/crypto"
	"github.com/lazyledger/lazyledger-core/crypto/ed25519"
	tmrand "github.com/lazyledger/lazyledger-core/libs/rand"
	tmstate "github.com/lazyledger/lazyledger-core/proto/tendermint/state"
	tmproto "github.com/lazyledger/lazyledger-core/proto/tendermint/types"
	"github.com/lazyledger/lazyledger-core/proxy"
	sm "github.com/lazyledger/lazyledger-core/state"
	"github.com/lazyledger/lazyledger-core/types"
	tmtime "github.com/lazyledger/lazyledger-core/types/time"
)

type paramsChangeTestCase struct {
	height int64
	params tmproto.ConsensusParams
}

func newTestApp() proxy.AppConns {
	app := &testApp{}
	cc := proxy.NewLocalClientCreator(app)
	return proxy.NewAppConns(cc)
}

func makeAndCommitGoodBlock(
	state sm.State,
	height int64,
	lastCommit *types.Commit,
	proposerAddr []byte,
	blockExec *sm.BlockExecutor,
	privVals map[string]types.PrivValidator,
	evidence []types.Evidence) (sm.State, types.BlockID, *types.Commit, error) {
	// A good block passes
	state, blockID, err := makeAndApplyGoodBlock(state, height, lastCommit, proposerAddr, blockExec, evidence)
	if err != nil {
		return state, types.BlockID{}, nil, err
	}

	// Simulate a lastCommit for this block from all validators for the next height
	commit, err := makeValidCommit(height, blockID, state.Validators, privVals)
	if err != nil {
		return state, types.BlockID{}, nil, err
	}
	return state, blockID, commit, nil
}

func makeAndApplyGoodBlock(state sm.State, height int64, lastCommit *types.Commit, proposerAddr []byte,
	blockExec *sm.BlockExecutor, evidence []types.Evidence) (sm.State, types.BlockID, error) {
<<<<<<< HEAD
	block, _ := state.MakeBlock(height, makeTxs(height), []byte("proof"), lastCommit, evidence, proposerAddr)
=======
	block, _ := state.MakeBlock(
		height,
		makeTxs(height),
		evidence,
		nil,
		nil,
		lastCommit,
		proposerAddr,
	)
>>>>>>> bba6f792
	if err := blockExec.ValidateBlock(state, block); err != nil {
		return state, types.BlockID{}, err
	}
	blockID := types.BlockID{Hash: block.Hash(),
		PartSetHeader: types.PartSetHeader{Total: 3, Hash: tmrand.Bytes(32)}}
	state, _, err := blockExec.ApplyBlock(state, blockID, block)
	if err != nil {
		return state, types.BlockID{}, err
	}
	return state, blockID, nil
}

func makeValidCommit(
	height int64,
	blockID types.BlockID,
	vals *types.ValidatorSet,
	privVals map[string]types.PrivValidator,
) (*types.Commit, error) {
	sigs := make([]types.CommitSig, 0)
	for i := 0; i < vals.Size(); i++ {
		_, val := vals.GetByIndex(int32(i))
		vote, err := types.MakeVote(height, blockID, vals, privVals[val.Address.String()], chainID, time.Now())
		if err != nil {
			return nil, err
		}
		sigs = append(sigs, vote.CommitSig())
	}
	return types.NewCommit(height, 0, blockID, sigs), nil
}

// make some bogus txs
func makeTxs(height int64) (txs []types.Tx) {
	for i := 0; i < nTxsPerBlock; i++ {
		txs = append(txs, types.Tx([]byte{byte(height), byte(i)}))
	}
	return txs
}

func makeState(nVals, height int) (sm.State, dbm.DB, map[string]types.PrivValidator) {
	vals := make([]types.GenesisValidator, nVals)
	privVals := make(map[string]types.PrivValidator, nVals)
	for i := 0; i < nVals; i++ {
		secret := []byte(fmt.Sprintf("test%d", i))
		pk := ed25519.GenPrivKeyFromSecret(secret)
		valAddr := pk.PubKey().Address()
		vals[i] = types.GenesisValidator{
			Address: valAddr,
			PubKey:  pk.PubKey(),
			Power:   1000,
			Name:    fmt.Sprintf("test%d", i),
		}
		privVals[valAddr.String()] = types.NewMockPVWithParams(pk, false, false)
	}
	s, _ := sm.MakeGenesisState(&types.GenesisDoc{
		ChainID:    chainID,
		Validators: vals,
		AppHash:    nil,
	})

	stateDB := dbm.NewMemDB()
	stateStore := sm.NewStore(stateDB)
	if err := stateStore.Save(s); err != nil {
		panic(err)
	}

	for i := 1; i < height; i++ {
		s.LastBlockHeight++
		s.LastValidators = s.Validators.Copy()
		if err := stateStore.Save(s); err != nil {
			panic(err)
		}
	}

	return s, stateDB, privVals
}

func makeBlock(state sm.State, height int64) *types.Block {
	block, _ := state.MakeBlock(
		height,
		makeTxs(state.LastBlockHeight),
<<<<<<< HEAD
		[]byte("proof"),
		new(types.Commit),
=======
>>>>>>> bba6f792
		nil,
		nil,
		nil,
		new(types.Commit),
		state.Validators.GetProposer().Address,
	)
	return block
}

func genValSet(size int) *types.ValidatorSet {
	vals := make([]*types.Validator, size)
	for i := 0; i < size; i++ {
		vals[i] = types.NewValidator(ed25519.GenPrivKey().PubKey(), 10)
	}
	return types.NewValidatorSet(vals)
}

func makeHeaderPartsResponsesValPubKeyChange(
	state sm.State,
	pubkey crypto.PubKey,
) (types.Header, types.BlockID, *tmstate.ABCIResponses) {

	block := makeBlock(state, state.LastBlockHeight+1)
	abciResponses := &tmstate.ABCIResponses{
		BeginBlock: &abci.ResponseBeginBlock{},
		EndBlock:   &abci.ResponseEndBlock{ValidatorUpdates: nil},
	}
	// If the pubkey is new, remove the old and add the new.
	_, val := state.NextValidators.GetByIndex(0)
	if !bytes.Equal(pubkey.Bytes(), val.PubKey.Bytes()) {
		abciResponses.EndBlock = &abci.ResponseEndBlock{
			ValidatorUpdates: []abci.ValidatorUpdate{
				types.TM2PB.NewValidatorUpdate(val.PubKey, 0),
				types.TM2PB.NewValidatorUpdate(pubkey, 10),
			},
		}
	}

	return block.Header, types.BlockID{Hash: block.Hash(), PartSetHeader: types.PartSetHeader{}}, abciResponses
}

func makeHeaderPartsResponsesValPowerChange(
	state sm.State,
	power int64,
) (types.Header, types.BlockID, *tmstate.ABCIResponses) {

	block := makeBlock(state, state.LastBlockHeight+1)
	abciResponses := &tmstate.ABCIResponses{
		BeginBlock: &abci.ResponseBeginBlock{},
		EndBlock:   &abci.ResponseEndBlock{ValidatorUpdates: nil},
	}

	// If the pubkey is new, remove the old and add the new.
	_, val := state.NextValidators.GetByIndex(0)
	if val.VotingPower != power {
		abciResponses.EndBlock = &abci.ResponseEndBlock{
			ValidatorUpdates: []abci.ValidatorUpdate{
				types.TM2PB.NewValidatorUpdate(val.PubKey, power),
			},
		}
	}

	return block.Header, types.BlockID{Hash: block.Hash(), PartSetHeader: types.PartSetHeader{}}, abciResponses
}

func makeHeaderPartsResponsesParams(
	state sm.State,
	params tmproto.ConsensusParams,
) (types.Header, types.BlockID, *tmstate.ABCIResponses) {

	block := makeBlock(state, state.LastBlockHeight+1)
	abciResponses := &tmstate.ABCIResponses{
		BeginBlock: &abci.ResponseBeginBlock{},
		EndBlock:   &abci.ResponseEndBlock{ConsensusParamUpdates: types.TM2PB.ConsensusParams(&params)},
	}
	return block.Header, types.BlockID{Hash: block.Hash(), PartSetHeader: types.PartSetHeader{}}, abciResponses
}

func randomGenesisDoc() *types.GenesisDoc {
	pubkey := ed25519.GenPrivKey().PubKey()
	return &types.GenesisDoc{
		GenesisTime: tmtime.Now(),
		ChainID:     "abc",
		Validators: []types.GenesisValidator{
			{
				Address: pubkey.Address(),
				PubKey:  pubkey,
				Power:   10,
				Name:    "myval",
			},
		},
		ConsensusParams: types.DefaultConsensusParams(),
	}
}

//----------------------------------------------------------------------------

type testApp struct {
	abci.BaseApplication

	CommitVotes         []abci.VoteInfo
	ByzantineValidators []abci.Evidence
	ValidatorUpdates    []abci.ValidatorUpdate
}

var _ abci.Application = (*testApp)(nil)

func (app *testApp) Info(req abci.RequestInfo) (resInfo abci.ResponseInfo) {
	return abci.ResponseInfo{}
}

func (app *testApp) BeginBlock(req abci.RequestBeginBlock) abci.ResponseBeginBlock {
	app.CommitVotes = req.LastCommitInfo.Votes
	app.ByzantineValidators = req.ByzantineValidators
	return abci.ResponseBeginBlock{}
}

func (app *testApp) EndBlock(req abci.RequestEndBlock) abci.ResponseEndBlock {
	return abci.ResponseEndBlock{
		ValidatorUpdates: app.ValidatorUpdates,
		ConsensusParamUpdates: &abci.ConsensusParams{
			Version: &tmproto.VersionParams{
				AppVersion: 1}}}
}

func (app *testApp) DeliverTx(req abci.RequestDeliverTx) abci.ResponseDeliverTx {
	return abci.ResponseDeliverTx{Events: []abci.Event{}}
}

func (app *testApp) CheckTx(req abci.RequestCheckTx) abci.ResponseCheckTx {
	return abci.ResponseCheckTx{}
}

func (app *testApp) Commit() abci.ResponseCommit {
	return abci.ResponseCommit{RetainHeight: 1}
}

func (app *testApp) Query(reqQuery abci.RequestQuery) (resQuery abci.ResponseQuery) {
	return
}<|MERGE_RESOLUTION|>--- conflicted
+++ resolved
@@ -54,19 +54,16 @@
 
 func makeAndApplyGoodBlock(state sm.State, height int64, lastCommit *types.Commit, proposerAddr []byte,
 	blockExec *sm.BlockExecutor, evidence []types.Evidence) (sm.State, types.BlockID, error) {
-<<<<<<< HEAD
-	block, _ := state.MakeBlock(height, makeTxs(height), []byte("proof"), lastCommit, evidence, proposerAddr)
-=======
 	block, _ := state.MakeBlock(
 		height,
 		makeTxs(height),
 		evidence,
 		nil,
 		nil,
+		nil,
 		lastCommit,
 		proposerAddr,
 	)
->>>>>>> bba6f792
 	if err := blockExec.ValidateBlock(state, block); err != nil {
 		return state, types.BlockID{}, err
 	}
@@ -147,11 +144,7 @@
 	block, _ := state.MakeBlock(
 		height,
 		makeTxs(state.LastBlockHeight),
-<<<<<<< HEAD
-		[]byte("proof"),
-		new(types.Commit),
-=======
->>>>>>> bba6f792
+		nil,
 		nil,
 		nil,
 		nil,
