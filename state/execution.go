--- conflicted
+++ resolved
@@ -112,7 +112,6 @@
 	// Tx -> Txs, Message
 	// https://github.com/lazyledger/lazyledger-core/issues/77
 	txs := blockExec.mempool.ReapMaxBytesMaxGas(maxDataBytes, maxGas)
-<<<<<<< HEAD
 	l := len(txs)
 	bzs := make([][]byte, l)
 	for i := 0; i < l; i++ {
@@ -136,17 +135,7 @@
 		}
 	}
 
-	return state.MakeBlock(height, processedTxs, metaData, commit, evidence, proposerAddr)
-=======
-	// TODO(ismail):
-	//  1. get those intermediate state roots & messages either from the
-	//     mempool or from the abci-app
-	//  1.1 at this point we should now the square / block size:
-	//      https://github.com/lazyledger/lazyledger-specs/blob/53e5f350838f1e0785ad670704bf91dac2f4f5a3/specs/block_proposer.md#deciding-on-a-block-size
-	//      Here, we instead assume a fixed (max) square size instead.
-	//  2. feed them into MakeBlock below:
-	return state.MakeBlock(height, txs, evidence, nil, nil, commit, proposerAddr)
->>>>>>> bba6f792
+	return state.MakeBlock(height, processedTxs, metaData, evidence, nil, nil, commit, proposerAddr)
 }
 
 // ValidateBlock validates the given block against the given state.
