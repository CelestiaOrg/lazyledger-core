package state

import (
<<<<<<< HEAD
	"github.com/lazyledger/lazyledger-core/types"
=======
	"github.com/tendermint/tendermint/types"
>>>>>>> 11523b13
)

//------------------------------------------------------
// blockchain services types
// NOTE: Interfaces used by RPC must be thread safe!
//------------------------------------------------------

//------------------------------------------------------
// blockstore

// BlockStore defines the interface used by the ConsensusState.
type BlockStore interface {
	Base() int64
	Height() int64
	Size() int64

	LoadBaseMeta() *types.BlockMeta
	LoadBlockMeta(height int64) *types.BlockMeta
	LoadBlock(height int64) *types.Block

	SaveBlock(block *types.Block, blockParts *types.PartSet, seenCommit *types.Commit)

	PruneBlocks(height int64) (uint64, error)

	LoadBlockByHash(hash []byte) *types.Block
	LoadBlockPart(height int64, index int) *types.Part

	LoadBlockCommit(height int64) *types.Commit
	LoadSeenCommit(height int64) *types.Commit
}

//-----------------------------------------------------------------------------
// evidence pool

//go:generate mockery --case underscore --name EvidencePool

// EvidencePool defines the EvidencePool interface used by State.
type EvidencePool interface {
	PendingEvidence(maxBytes int64) (ev []types.Evidence, size int64)
	AddEvidence(types.Evidence) error
	Update(State, types.EvidenceList)
	CheckEvidence(types.EvidenceList) error
}

// EmptyEvidencePool is an empty implementation of EvidencePool, useful for testing. It also complies
// to the consensus evidence pool interface
type EmptyEvidencePool struct{}

func (EmptyEvidencePool) PendingEvidence(maxBytes int64) (ev []types.Evidence, size int64) {
	return nil, 0
}
<<<<<<< HEAD
func (EmptyEvidencePool) AddEvidence(types.Evidence) error              { return nil }
func (EmptyEvidencePool) Update(State, types.EvidenceList)              {}
func (EmptyEvidencePool) CheckEvidence(evList types.EvidenceList) error { return nil }
func (EmptyEvidencePool) AddEvidenceFromConsensus(evidence types.Evidence) error {
	return nil
}
=======
func (EmptyEvidencePool) AddEvidence(types.Evidence) error                { return nil }
func (EmptyEvidencePool) Update(State, types.EvidenceList)                {}
func (EmptyEvidencePool) CheckEvidence(evList types.EvidenceList) error   { return nil }
func (EmptyEvidencePool) ReportConflictingVotes(voteA, voteB *types.Vote) {}
>>>>>>> 11523b13
<|MERGE_RESOLUTION|>--- conflicted
+++ resolved
@@ -1,11 +1,7 @@
 package state
 
 import (
-<<<<<<< HEAD
 	"github.com/lazyledger/lazyledger-core/types"
-=======
-	"github.com/tendermint/tendermint/types"
->>>>>>> 11523b13
 )
 
 //------------------------------------------------------
@@ -57,16 +53,7 @@
 func (EmptyEvidencePool) PendingEvidence(maxBytes int64) (ev []types.Evidence, size int64) {
 	return nil, 0
 }
-<<<<<<< HEAD
-func (EmptyEvidencePool) AddEvidence(types.Evidence) error              { return nil }
-func (EmptyEvidencePool) Update(State, types.EvidenceList)              {}
-func (EmptyEvidencePool) CheckEvidence(evList types.EvidenceList) error { return nil }
-func (EmptyEvidencePool) AddEvidenceFromConsensus(evidence types.Evidence) error {
-	return nil
-}
-=======
 func (EmptyEvidencePool) AddEvidence(types.Evidence) error                { return nil }
 func (EmptyEvidencePool) Update(State, types.EvidenceList)                {}
 func (EmptyEvidencePool) CheckEvidence(evList types.EvidenceList) error   { return nil }
-func (EmptyEvidencePool) ReportConflictingVotes(voteA, voteB *types.Vote) {}
->>>>>>> 11523b13
+func (EmptyEvidencePool) ReportConflictingVotes(voteA, voteB *types.Vote) {}