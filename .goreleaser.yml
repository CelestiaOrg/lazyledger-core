project_name: cometbft

env:
  # Require use of Go modules.
  - GO111MODULE=on

builds:
  - id: "cometbft"
    main: ./cmd/cometbft/main.go
    ldflags:
      - -s -w -X github.com/cometbft/cometbft/version.TMCoreSemVer={{ .Version }}
    env:
      - CGO_ENABLED=0
    goos:
      - darwin
      - linux
      - windows
    goarch:
      - amd64
      - arm
      - arm64

checksum:
  name_template: SHA256SUMS-{{.Version}}.txt
  algorithm: sha256

release:
  prerelease: auto
<<<<<<< HEAD
  name_template: "{{.Version}}"
=======
  name_template: "v{{.Version}}"
>>>>>>> 5989a731

archives:
  - files:
      - LICENSE
      - README.md
      - UPGRADING.md
      - SECURITY.md
      - CHANGELOG.md<|MERGE_RESOLUTION|>--- conflicted
+++ resolved
@@ -26,11 +26,7 @@
 
 release:
   prerelease: auto
-<<<<<<< HEAD
-  name_template: "{{.Version}}"
-=======
   name_template: "v{{.Version}}"
->>>>>>> 5989a731
 
 archives:
   - files:
