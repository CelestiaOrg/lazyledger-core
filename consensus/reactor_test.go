--- conflicted
+++ resolved
@@ -35,13 +35,8 @@
 	mempoolv1 "github.com/tendermint/tendermint/mempool/v1"
 	"github.com/tendermint/tendermint/p2p"
 	p2pmock "github.com/tendermint/tendermint/p2p/mock"
-<<<<<<< HEAD
-	tmcons "github.com/tendermint/tendermint/proto/tendermint/consensus"
-	tmproto "github.com/tendermint/tendermint/proto/tendermint/types"
-=======
 	cmtcons "github.com/tendermint/tendermint/proto/tendermint/consensus"
 	cmtproto "github.com/tendermint/tendermint/proto/tendermint/types"
->>>>>>> 5989a731
 	sm "github.com/tendermint/tendermint/state"
 	statemocks "github.com/tendermint/tendermint/state/mocks"
 	"github.com/tendermint/tendermint/store"
@@ -291,13 +286,8 @@
 		reactor.ReceiveEnvelope(p2p.Envelope{
 			ChannelID: StateChannel,
 			Src:       peer,
-<<<<<<< HEAD
-			Message: &tmcons.HasVote{Height: 1,
-				Round: 1, Index: 1, Type: tmproto.PrevoteType},
-=======
 			Message: &cmtcons.HasVote{Height: 1,
 				Round: 1, Index: 1, Type: cmtproto.PrevoteType},
->>>>>>> 5989a731
 		})
 		reactor.AddPeer(peer)
 	})
@@ -316,19 +306,11 @@
 	)
 
 	reactor.InitPeer(peer)
-<<<<<<< HEAD
-	v := &tmcons.HasVote{
-		Height: 1,
-		Round:  1,
-		Index:  1,
-		Type:   tmproto.PrevoteType,
-=======
 	v := &cmtcons.HasVote{
 		Height: 1,
 		Round:  1,
 		Index:  1,
 		Type:   cmtproto.PrevoteType,
->>>>>>> 5989a731
 	}
 	w := v.Wrap()
 	msg, err := proto.Marshal(w)
@@ -359,13 +341,8 @@
 		reactor.ReceiveEnvelope(p2p.Envelope{
 			ChannelID: StateChannel,
 			Src:       peer,
-<<<<<<< HEAD
-			Message: &tmcons.HasVote{Height: 1,
-				Round: 1, Index: 1, Type: tmproto.PrevoteType},
-=======
 			Message: &cmtcons.HasVote{Height: 1,
 				Round: 1, Index: 1, Type: cmtproto.PrevoteType},
->>>>>>> 5989a731
 		})
 	})
 }
