--- conflicted
+++ resolved
@@ -166,24 +166,14 @@
 	evidenceFromEachValidator := make([]types.Evidence, nValidators)
 
 	wg := new(sync.WaitGroup)
-<<<<<<< HEAD
-	wg.Add(4)
-	for i := 0; i < nValidators; i++ {
-		go func(i int) {
-=======
 	for i := 0; i < nValidators; i++ {
 		wg.Add(1)
 		go func(i int) {
 			defer wg.Done()
->>>>>>> bdbe4a7c
 			for msg := range blocksSubs[i].Out() {
 				block := msg.Data().(types.EventDataNewBlock).Block
 				if len(block.Evidence.Evidence) != 0 {
 					evidenceFromEachValidator[i] = block.Evidence.Evidence[0]
-<<<<<<< HEAD
-					wg.Done()
-=======
->>>>>>> bdbe4a7c
 					return
 				}
 			}
