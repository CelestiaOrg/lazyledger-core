package config

import (
	"encoding/hex"
	"errors"
	"fmt"
	"net/http"
	"os"
	"path/filepath"
	"strings"
	"time"
)

const (
	// FuzzModeDrop is a mode in which we randomly drop reads/writes, connections or sleep
	FuzzModeDrop = iota
	// FuzzModeDelay is a mode in which we randomly sleep
	FuzzModeDelay

	// LogFormatPlain is a format for colored text
	LogFormatPlain = "plain"
	// LogFormatJSON is a format for json output
	LogFormatJSON = "json"

	// DefaultLogLevel defines a default log level as INFO.
	DefaultLogLevel = "info"

	// Mempool versions. V1 is prioritized mempool, v0 is regular mempool.
	// Default is v0.
	MempoolV0 = "v0"
	MempoolV1 = "v1"
	MempoolV2 = "v2"
)

// NOTE: Most of the structs & relevant comments + the
// default configuration options were used to manually
// generate the config.toml. Please reflect any changes
// made here in the defaultConfigTemplate constant in
// config/toml.go
// NOTE: libs/cli must know to look in the config dir!
var (
	DefaultTendermintDir = ".cometbft"
	defaultConfigDir     = "config"
	defaultDataDir       = "data"

	defaultConfigFileName  = "config.toml"
	defaultGenesisJSONName = "genesis.json"

	defaultPrivValKeyName   = "priv_validator_key.json"
	defaultPrivValStateName = "priv_validator_state.json"

	defaultNodeKeyName  = "node_key.json"
	defaultAddrBookName = "addrbook.json"

	defaultConfigFilePath   = filepath.Join(defaultConfigDir, defaultConfigFileName)
	defaultGenesisJSONPath  = filepath.Join(defaultConfigDir, defaultGenesisJSONName)
	defaultPrivValKeyPath   = filepath.Join(defaultConfigDir, defaultPrivValKeyName)
	defaultPrivValStatePath = filepath.Join(defaultDataDir, defaultPrivValStateName)

	defaultNodeKeyPath  = filepath.Join(defaultConfigDir, defaultNodeKeyName)
	defaultAddrBookPath = filepath.Join(defaultConfigDir, defaultAddrBookName)

	minSubscriptionBufferSize     = 100
	defaultSubscriptionBufferSize = 200

	// DefaultTracingTables is a list of tables that are used for storing traces.
	// This global var is filled by an init function in the schema package. This
	// allows for the schema package to contain all the relevant logic while
	// avoiding import cycles.
	DefaultTracingTables = ""
)

// Config defines the top level configuration for a CometBFT node
type Config struct {
	// Top level options use an anonymous struct
	BaseConfig `mapstructure:",squash"`

	// Options for services
	RPC             *RPCConfig             `mapstructure:"rpc"`
	P2P             *P2PConfig             `mapstructure:"p2p"`
	Mempool         *MempoolConfig         `mapstructure:"mempool"`
	StateSync       *StateSyncConfig       `mapstructure:"statesync"`
	FastSync        *FastSyncConfig        `mapstructure:"fastsync"`
	Consensus       *ConsensusConfig       `mapstructure:"consensus"`
	Storage         *StorageConfig         `mapstructure:"storage"`
	TxIndex         *TxIndexConfig         `mapstructure:"tx_index"`
	Instrumentation *InstrumentationConfig `mapstructure:"instrumentation"`
}

// DefaultConfig returns a default configuration for a CometBFT node
func DefaultConfig() *Config {
	return &Config{
		BaseConfig:      DefaultBaseConfig(),
		RPC:             DefaultRPCConfig(),
		P2P:             DefaultP2PConfig(),
		Mempool:         DefaultMempoolConfig(),
		StateSync:       DefaultStateSyncConfig(),
		FastSync:        DefaultFastSyncConfig(),
		Consensus:       DefaultConsensusConfig(),
		Storage:         DefaultStorageConfig(),
		TxIndex:         DefaultTxIndexConfig(),
		Instrumentation: DefaultInstrumentationConfig(),
	}
}

// TestConfig returns a configuration that can be used for testing
func TestConfig() *Config {
	return &Config{
		BaseConfig:      TestBaseConfig(),
		RPC:             TestRPCConfig(),
		P2P:             TestP2PConfig(),
		Mempool:         TestMempoolConfig(),
		StateSync:       TestStateSyncConfig(),
		FastSync:        TestFastSyncConfig(),
		Consensus:       TestConsensusConfig(),
		Storage:         TestStorageConfig(),
		TxIndex:         TestTxIndexConfig(),
		Instrumentation: TestInstrumentationConfig(),
	}
}

// SetRoot sets the RootDir for all Config structs
func (cfg *Config) SetRoot(root string) *Config {
	cfg.BaseConfig.RootDir = root
	cfg.RPC.RootDir = root
	cfg.P2P.RootDir = root
	cfg.Mempool.RootDir = root
	cfg.Consensus.RootDir = root
	return cfg
}

// ValidateBasic performs basic validation (checking param bounds, etc.) and
// returns an error if any check fails.
func (cfg *Config) ValidateBasic() error {
	if err := cfg.BaseConfig.ValidateBasic(); err != nil {
		return err
	}
	if err := cfg.RPC.ValidateBasic(); err != nil {
		return fmt.Errorf("error in [rpc] section: %w", err)
	}
	if err := cfg.P2P.ValidateBasic(); err != nil {
		return fmt.Errorf("error in [p2p] section: %w", err)
	}
	if err := cfg.Mempool.ValidateBasic(); err != nil {
		return fmt.Errorf("error in [mempool] section: %w", err)
	}
	if err := cfg.StateSync.ValidateBasic(); err != nil {
		return fmt.Errorf("error in [statesync] section: %w", err)
	}
	if err := cfg.FastSync.ValidateBasic(); err != nil {
		return fmt.Errorf("error in [fastsync] section: %w", err)
	}
	if err := cfg.Consensus.ValidateBasic(); err != nil {
		return fmt.Errorf("error in [consensus] section: %w", err)
	}
	if err := cfg.Instrumentation.ValidateBasic(); err != nil {
		return fmt.Errorf("error in [instrumentation] section: %w", err)
	}
	return nil
}

//-----------------------------------------------------------------------------
// BaseConfig

// BaseConfig defines the base configuration for a CometBFT node
type BaseConfig struct { //nolint: maligned
	// chainID is unexposed and immutable but here for convenience
	chainID string

	// The root directory for all data.
	// This should be set in viper so it can unmarshal into this struct
	RootDir string `mapstructure:"home"`

	// TCP or UNIX socket address of the ABCI application,
	// or the name of an ABCI application compiled in with the CometBFT binary
	ProxyApp string `mapstructure:"proxy_app"`

	// A custom human readable name for this node
	Moniker string `mapstructure:"moniker"`

	// If this node is many blocks behind the tip of the chain, FastSync
	// allows them to catchup quickly by downloading blocks in parallel
	// and verifying their commits
	FastSyncMode bool `mapstructure:"fast_sync"`

	// Database backend: goleveldb | cleveldb | boltdb | rocksdb
	// * goleveldb (github.com/syndtr/goleveldb - most popular implementation)
	//   - pure go
	//   - stable
	// * cleveldb (uses levigo wrapper)
	//   - fast
	//   - requires gcc
	//   - use cleveldb build tag (go build -tags cleveldb)
	// * boltdb (uses etcd's fork of bolt - github.com/etcd-io/bbolt)
	//   - EXPERIMENTAL
	//   - may be faster is some use-cases (random reads - indexer)
	//   - use boltdb build tag (go build -tags boltdb)
	// * rocksdb (uses github.com/tecbot/gorocksdb)
	//   - EXPERIMENTAL
	//   - requires gcc
	//   - use rocksdb build tag (go build -tags rocksdb)
	// * badgerdb (uses github.com/dgraph-io/badger)
	//   - EXPERIMENTAL
	//   - use badgerdb build tag (go build -tags badgerdb)
	DBBackend string `mapstructure:"db_backend"`

	// Database directory
	DBPath string `mapstructure:"db_dir"`

	// Output level for logging
	LogLevel string `mapstructure:"log_level"`

	// Output format: 'plain' (colored text) or 'json'
	LogFormat string `mapstructure:"log_format"`

	// Path to the JSON file containing the initial validator set and other meta data
	Genesis string `mapstructure:"genesis_file"`

	// Path to the JSON file containing the private key to use as a validator in the consensus protocol
	PrivValidatorKey string `mapstructure:"priv_validator_key_file"`

	// Path to the JSON file containing the last sign state of a validator
	PrivValidatorState string `mapstructure:"priv_validator_state_file"`

	// TCP or UNIX socket address for CometBFT to listen on for
	// connections from an external PrivValidator process
	PrivValidatorListenAddr string `mapstructure:"priv_validator_laddr"`

	// A JSON file containing the private key to use for p2p authenticated encryption
	NodeKey string `mapstructure:"node_key_file"`

	// Mechanism to connect to the ABCI application: socket | grpc
	ABCI string `mapstructure:"abci"`

	// If true, query the ABCI app on connecting to a new peer
	// so the app can decide if we should keep the connection or not
	FilterPeers bool `mapstructure:"filter_peers"` // false
}

// DefaultBaseConfig returns a default base configuration for a CometBFT node
func DefaultBaseConfig() BaseConfig {
	return BaseConfig{
		Genesis:            defaultGenesisJSONPath,
		PrivValidatorKey:   defaultPrivValKeyPath,
		PrivValidatorState: defaultPrivValStatePath,
		NodeKey:            defaultNodeKeyPath,
		Moniker:            defaultMoniker,
		ProxyApp:           "tcp://127.0.0.1:26658",
		ABCI:               "socket",
		LogLevel:           DefaultLogLevel,
		LogFormat:          LogFormatPlain,
		FastSyncMode:       true,
		FilterPeers:        false,
		DBBackend:          "goleveldb",
		DBPath:             "data",
	}
}

// TestBaseConfig returns a base configuration for testing a CometBFT node
func TestBaseConfig() BaseConfig {
	cfg := DefaultBaseConfig()
	cfg.chainID = "cometbft_test"
	cfg.ProxyApp = "kvstore"
	cfg.FastSyncMode = false
	cfg.DBBackend = "memdb"
	return cfg
}

func (cfg BaseConfig) ChainID() string {
	return cfg.chainID
}

// GenesisFile returns the full path to the genesis.json file
func (cfg BaseConfig) GenesisFile() string {
	return rootify(cfg.Genesis, cfg.RootDir)
}

// PrivValidatorKeyFile returns the full path to the priv_validator_key.json file
func (cfg BaseConfig) PrivValidatorKeyFile() string {
	return rootify(cfg.PrivValidatorKey, cfg.RootDir)
}

// PrivValidatorFile returns the full path to the priv_validator_state.json file
func (cfg BaseConfig) PrivValidatorStateFile() string {
	return rootify(cfg.PrivValidatorState, cfg.RootDir)
}

// NodeKeyFile returns the full path to the node_key.json file
func (cfg BaseConfig) NodeKeyFile() string {
	return rootify(cfg.NodeKey, cfg.RootDir)
}

// DBDir returns the full path to the database directory
func (cfg BaseConfig) DBDir() string {
	return rootify(cfg.DBPath, cfg.RootDir)
}

// ValidateBasic performs basic validation (checking param bounds, etc.) and
// returns an error if any check fails.
func (cfg BaseConfig) ValidateBasic() error {
	switch cfg.LogFormat {
	case LogFormatPlain, LogFormatJSON:
	default:
		return errors.New("unknown log_format (must be 'plain' or 'json')")
	}
	return nil
}

//-----------------------------------------------------------------------------
// RPCConfig

// RPCConfig defines the configuration options for the CometBFT RPC server
type RPCConfig struct {
	RootDir string `mapstructure:"home"`

	// TCP or UNIX socket address for the RPC server to listen on
	ListenAddress string `mapstructure:"laddr"`

	// A list of origins a cross-domain request can be executed from.
	// If the special '*' value is present in the list, all origins will be allowed.
	// An origin may contain a wildcard (*) to replace 0 or more characters (i.e.: http://*.domain.com).
	// Only one wildcard can be used per origin.
	CORSAllowedOrigins []string `mapstructure:"cors_allowed_origins"`

	// A list of methods the client is allowed to use with cross-domain requests.
	CORSAllowedMethods []string `mapstructure:"cors_allowed_methods"`

	// A list of non simple headers the client is allowed to use with cross-domain requests.
	CORSAllowedHeaders []string `mapstructure:"cors_allowed_headers"`

	// TCP or UNIX socket address for the gRPC server to listen on
	// NOTE: This server only supports /broadcast_tx_commit
	GRPCListenAddress string `mapstructure:"grpc_laddr"`

	// Maximum number of simultaneous connections.
	// Does not include RPC (HTTP&WebSocket) connections. See max_open_connections
	// If you want to accept a larger number than the default, make sure
	// you increase your OS limits.
	// 0 - unlimited.
	GRPCMaxOpenConnections int `mapstructure:"grpc_max_open_connections"`

	// Activate unsafe RPC commands like /dial_persistent_peers and /unsafe_flush_mempool
	Unsafe bool `mapstructure:"unsafe"`

	// Maximum number of simultaneous connections (including WebSocket).
	// Does not include gRPC connections. See grpc_max_open_connections
	// If you want to accept a larger number than the default, make sure
	// you increase your OS limits.
	// 0 - unlimited.
	// Should be < {ulimit -Sn} - {MaxNumInboundPeers} - {MaxNumOutboundPeers} - {N of wal, db and other open files}
	// 1024 - 40 - 10 - 50 = 924 = ~900
	MaxOpenConnections int `mapstructure:"max_open_connections"`

	// Maximum number of unique clientIDs that can /subscribe
	// If you're using /broadcast_tx_commit, set to the estimated maximum number
	// of broadcast_tx_commit calls per block.
	MaxSubscriptionClients int `mapstructure:"max_subscription_clients"`

	// Maximum number of unique queries a given client can /subscribe to
	// If you're using GRPC (or Local RPC client) and /broadcast_tx_commit, set
	// to the estimated maximum number of broadcast_tx_commit calls per block.
	MaxSubscriptionsPerClient int `mapstructure:"max_subscriptions_per_client"`

	// The number of events that can be buffered per subscription before
	// returning `ErrOutOfCapacity`.
	SubscriptionBufferSize int `mapstructure:"experimental_subscription_buffer_size"`

	// The maximum number of responses that can be buffered per WebSocket
	// client. If clients cannot read from the WebSocket endpoint fast enough,
	// they will be disconnected, so increasing this parameter may reduce the
	// chances of them being disconnected (but will cause the node to use more
	// memory).
	//
	// Must be at least the same as `SubscriptionBufferSize`, otherwise
	// connections may be dropped unnecessarily.
	WebSocketWriteBufferSize int `mapstructure:"experimental_websocket_write_buffer_size"`

	// If a WebSocket client cannot read fast enough, at present we may
	// silently drop events instead of generating an error or disconnecting the
	// client.
	//
	// Enabling this parameter will cause the WebSocket connection to be closed
	// instead if it cannot read fast enough, allowing for greater
	// predictability in subscription behaviour.
	CloseOnSlowClient bool `mapstructure:"experimental_close_on_slow_client"`

	// How long to wait for a tx to be committed during /broadcast_tx_commit
	// WARNING: Using a value larger than 10s will result in increasing the
	// global HTTP write timeout, which applies to all connections and endpoints.
	// See https://github.com/tendermint/tendermint/issues/3435
	TimeoutBroadcastTxCommit time.Duration `mapstructure:"timeout_broadcast_tx_commit"`

	// Maximum size of request body, in bytes
	MaxBodyBytes int64 `mapstructure:"max_body_bytes"`

	// Maximum size of request header, in bytes
	MaxHeaderBytes int `mapstructure:"max_header_bytes"`

	// The path to a file containing certificate that is used to create the HTTPS server.
	// Might be either absolute path or path related to CometBFT's config directory.
	//
	// If the certificate is signed by a certificate authority,
	// the certFile should be the concatenation of the server's certificate, any intermediates,
	// and the CA's certificate.
	//
	// NOTE: both tls_cert_file and tls_key_file must be present for CometBFT to create HTTPS server.
	// Otherwise, HTTP server is run.
	TLSCertFile string `mapstructure:"tls_cert_file"`

	// The path to a file containing matching private key that is used to create the HTTPS server.
	// Might be either absolute path or path related to CometBFT's config directory.
	//
	// NOTE: both tls_cert_file and tls_key_file must be present for CometBFT to create HTTPS server.
	// Otherwise, HTTP server is run.
	TLSKeyFile string `mapstructure:"tls_key_file"`

	// pprof listen address (https://golang.org/pkg/net/http/pprof)
	PprofListenAddress string `mapstructure:"pprof_laddr"`
}

// DefaultRPCConfig returns a default configuration for the RPC server
func DefaultRPCConfig() *RPCConfig {
	return &RPCConfig{
		ListenAddress:          "tcp://127.0.0.1:26657",
		CORSAllowedOrigins:     []string{},
		CORSAllowedMethods:     []string{http.MethodHead, http.MethodGet, http.MethodPost},
		CORSAllowedHeaders:     []string{"Origin", "Accept", "Content-Type", "X-Requested-With", "X-Server-Time"},
		GRPCListenAddress:      "",
		GRPCMaxOpenConnections: 900,

		Unsafe:             false,
		MaxOpenConnections: 900,

		MaxSubscriptionClients:    100,
		MaxSubscriptionsPerClient: 5,
		SubscriptionBufferSize:    defaultSubscriptionBufferSize,
		TimeoutBroadcastTxCommit:  10 * time.Second,
		WebSocketWriteBufferSize:  defaultSubscriptionBufferSize,

		MaxBodyBytes:   int64(1000000), // 1MB
		MaxHeaderBytes: 1 << 20,        // same as the net/http default

		TLSCertFile: "",
		TLSKeyFile:  "",
	}
}

// TestRPCConfig returns a configuration for testing the RPC server
func TestRPCConfig() *RPCConfig {
	cfg := DefaultRPCConfig()
	cfg.ListenAddress = "tcp://127.0.0.1:36657"
	cfg.GRPCListenAddress = "tcp://127.0.0.1:36658"
	cfg.Unsafe = true
	return cfg
}

// ValidateBasic performs basic validation (checking param bounds, etc.) and
// returns an error if any check fails.
func (cfg *RPCConfig) ValidateBasic() error {
	if cfg.GRPCMaxOpenConnections < 0 {
		return errors.New("grpc_max_open_connections can't be negative")
	}
	if cfg.MaxOpenConnections < 0 {
		return errors.New("max_open_connections can't be negative")
	}
	if cfg.MaxSubscriptionClients < 0 {
		return errors.New("max_subscription_clients can't be negative")
	}
	if cfg.MaxSubscriptionsPerClient < 0 {
		return errors.New("max_subscriptions_per_client can't be negative")
	}
	if cfg.SubscriptionBufferSize < minSubscriptionBufferSize {
		return fmt.Errorf(
			"experimental_subscription_buffer_size must be >= %d",
			minSubscriptionBufferSize,
		)
	}
	if cfg.WebSocketWriteBufferSize < cfg.SubscriptionBufferSize {
		return fmt.Errorf(
			"experimental_websocket_write_buffer_size must be >= experimental_subscription_buffer_size (%d)",
			cfg.SubscriptionBufferSize,
		)
	}
	if cfg.TimeoutBroadcastTxCommit < 0 {
		return errors.New("timeout_broadcast_tx_commit can't be negative")
	}
	if cfg.MaxBodyBytes < 0 {
		return errors.New("max_body_bytes can't be negative")
	}
	if cfg.MaxHeaderBytes < 0 {
		return errors.New("max_header_bytes can't be negative")
	}
	return nil
}

// IsCorsEnabled returns true if cross-origin resource sharing is enabled.
func (cfg *RPCConfig) IsCorsEnabled() bool {
	return len(cfg.CORSAllowedOrigins) != 0
}

func (cfg RPCConfig) KeyFile() string {
	path := cfg.TLSKeyFile
	if filepath.IsAbs(path) {
		return path
	}
	return rootify(filepath.Join(defaultConfigDir, path), cfg.RootDir)
}

func (cfg RPCConfig) CertFile() string {
	path := cfg.TLSCertFile
	if filepath.IsAbs(path) {
		return path
	}
	return rootify(filepath.Join(defaultConfigDir, path), cfg.RootDir)
}

func (cfg RPCConfig) IsTLSEnabled() bool {
	return cfg.TLSCertFile != "" && cfg.TLSKeyFile != ""
}

//-----------------------------------------------------------------------------
// P2PConfig

// P2PConfig defines the configuration options for the CometBFT peer-to-peer networking layer
type P2PConfig struct { //nolint: maligned
	RootDir string `mapstructure:"home"`

	// Address to listen for incoming connections
	ListenAddress string `mapstructure:"laddr"`

	// Address to advertise to peers for them to dial
	ExternalAddress string `mapstructure:"external_address"`

	// Comma separated list of seed nodes to connect to
	// We only use these if we can’t connect to peers in the addrbook
	Seeds string `mapstructure:"seeds"`

	// Comma separated list of nodes to keep persistent connections to
	PersistentPeers string `mapstructure:"persistent_peers"`

	// UPNP port forwarding
	UPNP bool `mapstructure:"upnp"`

	// Path to address book
	AddrBook string `mapstructure:"addr_book_file"`

	// Set true for strict address routability rules
	// Set false for private or local networks
	AddrBookStrict bool `mapstructure:"addr_book_strict"`

	// Maximum number of inbound peers
	MaxNumInboundPeers int `mapstructure:"max_num_inbound_peers"`

	// Maximum number of outbound peers to connect to, excluding persistent peers
	MaxNumOutboundPeers int `mapstructure:"max_num_outbound_peers"`

	// List of node IDs, to which a connection will be (re)established ignoring any existing limits
	UnconditionalPeerIDs string `mapstructure:"unconditional_peer_ids"`

	// Maximum pause when redialing a persistent peer (if zero, exponential backoff is used)
	PersistentPeersMaxDialPeriod time.Duration `mapstructure:"persistent_peers_max_dial_period"`

	// Time to wait before flushing messages out on the connection
	FlushThrottleTimeout time.Duration `mapstructure:"flush_throttle_timeout"`

	// Maximum size of a message packet payload, in bytes
	MaxPacketMsgPayloadSize int `mapstructure:"max_packet_msg_payload_size"`

	// Rate at which packets can be sent, in bytes/second
	SendRate int64 `mapstructure:"send_rate"`

	// Rate at which packets can be received, in bytes/second
	RecvRate int64 `mapstructure:"recv_rate"`

	// Set true to enable the peer-exchange reactor
	PexReactor bool `mapstructure:"pex"`

	// Seed mode, in which node constantly crawls the network and looks for
	// peers. If another node asks it for addresses, it responds and disconnects.
	//
	// Does not work if the peer-exchange reactor is disabled.
	SeedMode bool `mapstructure:"seed_mode"`

	// Comma separated list of peer IDs to keep private (will not be gossiped to
	// other peers)
	PrivatePeerIDs string `mapstructure:"private_peer_ids"`

	// Toggle to disable guard against peers connecting from the same ip.
	AllowDuplicateIP bool `mapstructure:"allow_duplicate_ip"`

	// Peer connection configuration.
	HandshakeTimeout time.Duration `mapstructure:"handshake_timeout"`
	DialTimeout      time.Duration `mapstructure:"dial_timeout"`

	// Testing params.
	// Force dial to fail
	TestDialFail bool `mapstructure:"test_dial_fail"`
	// FUzz connection
	TestFuzz       bool            `mapstructure:"test_fuzz"`
	TestFuzzConfig *FuzzConnConfig `mapstructure:"test_fuzz_config"`
}

// DefaultP2PConfig returns a default configuration for the peer-to-peer layer
func DefaultP2PConfig() *P2PConfig {
	return &P2PConfig{
		ListenAddress:                "tcp://0.0.0.0:26656",
		ExternalAddress:              "",
		UPNP:                         false,
		AddrBook:                     defaultAddrBookPath,
		AddrBookStrict:               true,
		MaxNumInboundPeers:           40,
		MaxNumOutboundPeers:          10,
		PersistentPeersMaxDialPeriod: 0 * time.Second,
		FlushThrottleTimeout:         100 * time.Millisecond,
		MaxPacketMsgPayloadSize:      1024,    // 1 kB
		SendRate:                     5120000, // 5 mB/s
		RecvRate:                     5120000, // 5 mB/s
		PexReactor:                   true,
		SeedMode:                     false,
		AllowDuplicateIP:             false,
		HandshakeTimeout:             20 * time.Second,
		DialTimeout:                  3 * time.Second,
		TestDialFail:                 false,
		TestFuzz:                     false,
		TestFuzzConfig:               DefaultFuzzConnConfig(),
	}
}

// TestP2PConfig returns a configuration for testing the peer-to-peer layer
func TestP2PConfig() *P2PConfig {
	cfg := DefaultP2PConfig()
	cfg.ListenAddress = "tcp://127.0.0.1:36656"
	cfg.FlushThrottleTimeout = 10 * time.Millisecond
	cfg.AllowDuplicateIP = true
	return cfg
}

// AddrBookFile returns the full path to the address book
func (cfg *P2PConfig) AddrBookFile() string {
	return rootify(cfg.AddrBook, cfg.RootDir)
}

// ValidateBasic performs basic validation (checking param bounds, etc.) and
// returns an error if any check fails.
func (cfg *P2PConfig) ValidateBasic() error {
	if cfg.MaxNumInboundPeers < 0 {
		return errors.New("max_num_inbound_peers can't be negative")
	}
	if cfg.MaxNumOutboundPeers < 0 {
		return errors.New("max_num_outbound_peers can't be negative")
	}
	if cfg.FlushThrottleTimeout < 0 {
		return errors.New("flush_throttle_timeout can't be negative")
	}
	if cfg.PersistentPeersMaxDialPeriod < 0 {
		return errors.New("persistent_peers_max_dial_period can't be negative")
	}
	if cfg.MaxPacketMsgPayloadSize < 0 {
		return errors.New("max_packet_msg_payload_size can't be negative")
	}
	if cfg.SendRate < 0 {
		return errors.New("send_rate can't be negative")
	}
	if cfg.RecvRate < 0 {
		return errors.New("recv_rate can't be negative")
	}
	return nil
}

// FuzzConnConfig is a FuzzedConnection configuration.
type FuzzConnConfig struct {
	Mode         int
	MaxDelay     time.Duration
	ProbDropRW   float64
	ProbDropConn float64
	ProbSleep    float64
}

// DefaultFuzzConnConfig returns the default config.
func DefaultFuzzConnConfig() *FuzzConnConfig {
	return &FuzzConnConfig{
		Mode:         FuzzModeDrop,
		MaxDelay:     3 * time.Second,
		ProbDropRW:   0.2,
		ProbDropConn: 0.00,
		ProbSleep:    0.00,
	}
}

//-----------------------------------------------------------------------------
// MempoolConfig

// MempoolConfig defines the configuration options for the CometBFT mempool
type MempoolConfig struct {
	// Mempool version to use:
	//  1) "v0" - FIFO mempool.
	//  2) "v1" - (default) prioritized mempool.
	//  3) "v2" - content addressable transaction pool
	Version string `mapstructure:"version"`
	// RootDir is the root directory for all data. This should be configured via
	// the $CMTHOME env variable or --home cmd flag rather than overriding this
	// struct field.
	RootDir string `mapstructure:"home"`
	// Recheck (default: true) defines whether CometBFT should recheck the
	// validity for all remaining transaction in the mempool after a block.
	// Since a block affects the application state, some transactions in the
	// mempool may become invalid. If this does not apply to your application,
	// you can disable rechecking.
	Recheck bool `mapstructure:"recheck"`
	// Broadcast (default: true) defines whether the mempool should relay
	// transactions to other peers. Setting this to false will stop the mempool
	// from relaying transactions to other peers until they are included in a
	// block. In other words, if Broadcast is disabled, only the peer you send
	// the tx to will see it until it is included in a block.
	Broadcast bool `mapstructure:"broadcast"`
	// WalPath (default: "") configures the location of the Write Ahead Log
	// (WAL) for the mempool. The WAL is disabled by default. To enable, set
	// WalPath to where you want the WAL to be written (e.g.
	// "data/mempool.wal").
	WalPath string `mapstructure:"wal_dir"`
	// Maximum number of transactions in the mempool
	Size int `mapstructure:"size"`
	// Limit the total size of all txs in the mempool.
	// This only accounts for raw transactions (e.g. given 1MB transactions and
	// max_txs_bytes=5MB, mempool will only accept 5 transactions).
	MaxTxsBytes int64 `mapstructure:"max_txs_bytes"`
	// Size of the cache (used to filter transactions we saw earlier) in transactions
	CacheSize int `mapstructure:"cache_size"`
	// Do not remove invalid transactions from the cache (default: false)
	// Set to true if it's not possible for any invalid transaction to become
	// valid again in the future.
	KeepInvalidTxsInCache bool `mapstructure:"keep-invalid-txs-in-cache"`
	// Maximum size of a single transaction
	// NOTE: the max size of a tx transmitted over the network is {max_tx_bytes}.
	MaxTxBytes int `mapstructure:"max_tx_bytes"`
	// Maximum size of a batch of transactions to send to a peer
	// Including space needed by encoding (one varint per transaction).
	// XXX: Unused due to https://github.com/tendermint/tendermint/issues/5796
	MaxBatchBytes int `mapstructure:"max_batch_bytes"`

	// TTLDuration, if non-zero, defines the maximum amount of time a transaction
	// can exist for in the mempool.
	//
	// Note, if TTLNumBlocks is also defined, a transaction will be removed if it
	// has existed in the mempool at least TTLNumBlocks number of blocks or if it's
	// insertion time into the mempool is beyond TTLDuration.
	TTLDuration time.Duration `mapstructure:"ttl-duration"`

	// TTLNumBlocks, if non-zero, defines the maximum number of blocks a transaction
	// can exist for in the mempool.
	//
	// Note, if TTLDuration is also defined, a transaction will be removed if it
	// has existed in the mempool at least TTLNumBlocks number of blocks or if
	// it's insertion time into the mempool is beyond TTLDuration.
	TTLNumBlocks int64 `mapstructure:"ttl-num-blocks"`

	// MaxGossipDelay is the maximum allotted time that the reactor expects a transaction to
	// arrive before issuing a new request to a different peer
	// Only applicable to the v2 / CAT mempool
	// Default is 200ms
	MaxGossipDelay time.Duration `mapstructure:"max-gossip-delay"`
}

// DefaultMempoolConfig returns a default configuration for the CometBFT mempool
func DefaultMempoolConfig() *MempoolConfig {
	return &MempoolConfig{
		Version:   MempoolV1,
		Recheck:   true,
		Broadcast: true,
		WalPath:   "",
		// Each signature verification takes .5ms, Size reduced until we implement
		// ABCI Recheck
		Size:         5000,
		MaxTxsBytes:  1024 * 1024 * 1024, // 1GB
		CacheSize:    10000,
		MaxTxBytes:   1024 * 1024, // 1MB
		TTLDuration:  0 * time.Second,
		TTLNumBlocks: 0,
	}
}

// TestMempoolConfig returns a configuration for testing the CometBFT mempool
func TestMempoolConfig() *MempoolConfig {
	cfg := DefaultMempoolConfig()
	cfg.CacheSize = 1000
	return cfg
}

// WalDir returns the full path to the mempool's write-ahead log
func (cfg *MempoolConfig) WalDir() string {
	return rootify(cfg.WalPath, cfg.RootDir)
}

// WalEnabled returns true if the WAL is enabled.
func (cfg *MempoolConfig) WalEnabled() bool {
	return cfg.WalPath != ""
}

// ValidateBasic performs basic validation (checking param bounds, etc.) and
// returns an error if any check fails.
func (cfg *MempoolConfig) ValidateBasic() error {
	if cfg.Size < 0 {
		return errors.New("size can't be negative")
	}
	if cfg.MaxTxsBytes < 0 {
		return errors.New("max_txs_bytes can't be negative")
	}
	if cfg.CacheSize < 0 {
		return errors.New("cache_size can't be negative")
	}
	if cfg.MaxTxBytes < 0 {
		return errors.New("max_tx_bytes can't be negative")
	}
	return nil
}

//-----------------------------------------------------------------------------
// StateSyncConfig

// StateSyncConfig defines the configuration for the CometBFT state sync service
type StateSyncConfig struct {
	Enable              bool          `mapstructure:"enable"`
	TempDir             string        `mapstructure:"temp_dir"`
	RPCServers          []string      `mapstructure:"rpc_servers"`
	TrustPeriod         time.Duration `mapstructure:"trust_period"`
	TrustHeight         int64         `mapstructure:"trust_height"`
	TrustHash           string        `mapstructure:"trust_hash"`
	DiscoveryTime       time.Duration `mapstructure:"discovery_time"`
	ChunkRequestTimeout time.Duration `mapstructure:"chunk_request_timeout"`
	ChunkFetchers       int32         `mapstructure:"chunk_fetchers"`
}

func (cfg *StateSyncConfig) TrustHashBytes() []byte {
	// validated in ValidateBasic, so we can safely panic here
	bytes, err := hex.DecodeString(cfg.TrustHash)
	if err != nil {
		panic(err)
	}
	return bytes
}

// DefaultStateSyncConfig returns a default configuration for the state sync service
func DefaultStateSyncConfig() *StateSyncConfig {
	return &StateSyncConfig{
		TrustPeriod:         168 * time.Hour,
		DiscoveryTime:       15 * time.Second,
		ChunkRequestTimeout: 10 * time.Second,
		ChunkFetchers:       4,
	}
}

// TestFastSyncConfig returns a default configuration for the state sync service
func TestStateSyncConfig() *StateSyncConfig {
	return DefaultStateSyncConfig()
}

// ValidateBasic performs basic validation.
func (cfg *StateSyncConfig) ValidateBasic() error {
	if cfg.Enable {
		if len(cfg.RPCServers) == 0 {
			return errors.New("rpc_servers is required")
		}

		if len(cfg.RPCServers) < 2 {
			return errors.New("at least two rpc_servers entries is required")
		}

		for _, server := range cfg.RPCServers {
			if len(server) == 0 {
				return errors.New("found empty rpc_servers entry")
			}
		}

		if cfg.DiscoveryTime != 0 && cfg.DiscoveryTime < 5*time.Second {
			return errors.New("discovery time must be 0s or greater than five seconds")
		}

		if cfg.TrustPeriod <= 0 {
			return errors.New("trusted_period is required")
		}

		if cfg.TrustHeight <= 0 {
			return errors.New("trusted_height is required")
		}

		if len(cfg.TrustHash) == 0 {
			return errors.New("trusted_hash is required")
		}

		_, err := hex.DecodeString(cfg.TrustHash)
		if err != nil {
			return fmt.Errorf("invalid trusted_hash: %w", err)
		}

		if cfg.ChunkRequestTimeout < 5*time.Second {
			return errors.New("chunk_request_timeout must be at least 5 seconds")
		}

		if cfg.ChunkFetchers <= 0 {
			return errors.New("chunk_fetchers is required")
		}
	}

	return nil
}

//-----------------------------------------------------------------------------
// FastSyncConfig

// FastSyncConfig defines the configuration for the CometBFT fast sync service
type FastSyncConfig struct {
	Version string `mapstructure:"version"`
}

// DefaultFastSyncConfig returns a default configuration for the fast sync service
func DefaultFastSyncConfig() *FastSyncConfig {
	return &FastSyncConfig{
		Version: "v0",
	}
}

// TestFastSyncConfig returns a default configuration for the fast sync.
func TestFastSyncConfig() *FastSyncConfig {
	return DefaultFastSyncConfig()
}

// ValidateBasic performs basic validation.
func (cfg *FastSyncConfig) ValidateBasic() error {
	switch cfg.Version {
	case "v0":
		return nil
	// v1 and v2 are disabled. They have been deprecated.
	default:
		return fmt.Errorf("unknown fastsync version %s", cfg.Version)
	}
}

//-----------------------------------------------------------------------------
// ConsensusConfig

// ConsensusConfig defines the configuration for the Tendermint consensus algorithm, adopted by CometBFT,
// including timeouts and details about the WAL and the block structure.
type ConsensusConfig struct {
	RootDir string `mapstructure:"home"`
	// If set to true, only internal messages will be written
	// to the WAL. External messages like votes, proposals
	// block parts, will not be written
	// Default: true
	OnlyInternalWal bool   `mapstructure:"only_internal_wal"`
	WalPath         string `mapstructure:"wal_file"`
	walFile         string // overrides WalPath if set

	// How long we wait for a proposal block before prevoting nil
	TimeoutPropose time.Duration `mapstructure:"timeout_propose"`
	// How much timeout_propose increases with each round
	TimeoutProposeDelta time.Duration `mapstructure:"timeout_propose_delta"`
	// How long we wait after receiving +2/3 prevotes for “anything” (ie. not a single block or nil)
	TimeoutPrevote time.Duration `mapstructure:"timeout_prevote"`
	// How much the timeout_prevote increases with each round
	TimeoutPrevoteDelta time.Duration `mapstructure:"timeout_prevote_delta"`
	// How long we wait after receiving +2/3 precommits for “anything” (ie. not a single block or nil)
	TimeoutPrecommit time.Duration `mapstructure:"timeout_precommit"`
	// How much the timeout_precommit increases with each round
	TimeoutPrecommitDelta time.Duration `mapstructure:"timeout_precommit_delta"`
	// How long we wait after committing a block, before starting on the new
	// height (this gives us a chance to receive some more precommits, even
	// though we already have +2/3).
	// NOTE: when modifying, make sure to update time_iota_ms genesis parameter
	TimeoutCommit time.Duration `mapstructure:"timeout_commit"`

	// Make progress as soon as we have all the precommits (as if TimeoutCommit = 0)
	SkipTimeoutCommit bool `mapstructure:"skip_timeout_commit"`

	// EmptyBlocks mode and possible interval between empty blocks
	CreateEmptyBlocks         bool          `mapstructure:"create_empty_blocks"`
	CreateEmptyBlocksInterval time.Duration `mapstructure:"create_empty_blocks_interval"`

	// Reactor sleep duration parameters
	PeerGossipSleepDuration     time.Duration `mapstructure:"peer_gossip_sleep_duration"`
	PeerQueryMaj23SleepDuration time.Duration `mapstructure:"peer_query_maj23_sleep_duration"`

	DoubleSignCheckHeight int64 `mapstructure:"double_sign_check_height"`
}

// DefaultConsensusConfig returns a default configuration for the consensus service
func DefaultConsensusConfig() *ConsensusConfig {
	return &ConsensusConfig{
		OnlyInternalWal:             true,
		WalPath:                     filepath.Join(defaultDataDir, "cs.wal", "wal"),
		TimeoutPropose:              3000 * time.Millisecond,
		TimeoutProposeDelta:         500 * time.Millisecond,
		TimeoutPrevote:              1000 * time.Millisecond,
		TimeoutPrevoteDelta:         500 * time.Millisecond,
		TimeoutPrecommit:            1000 * time.Millisecond,
		TimeoutPrecommitDelta:       500 * time.Millisecond,
		TimeoutCommit:               1000 * time.Millisecond,
		SkipTimeoutCommit:           false,
		CreateEmptyBlocks:           true,
		CreateEmptyBlocksInterval:   0 * time.Second,
		PeerGossipSleepDuration:     100 * time.Millisecond,
		PeerQueryMaj23SleepDuration: 2000 * time.Millisecond,
		DoubleSignCheckHeight:       int64(0),
	}
}

// TestConsensusConfig returns a configuration for testing the consensus service
func TestConsensusConfig() *ConsensusConfig {
	cfg := DefaultConsensusConfig()
	cfg.TimeoutPropose = 40 * time.Millisecond
	cfg.TimeoutProposeDelta = 1 * time.Millisecond
	cfg.TimeoutPrevote = 10 * time.Millisecond
	cfg.TimeoutPrevoteDelta = 1 * time.Millisecond
	cfg.TimeoutPrecommit = 10 * time.Millisecond
	cfg.TimeoutPrecommitDelta = 1 * time.Millisecond
	// NOTE: when modifying, make sure to update time_iota_ms (testGenesisFmt) in toml.go
	cfg.TimeoutCommit = 10 * time.Millisecond
	cfg.SkipTimeoutCommit = true
	cfg.PeerGossipSleepDuration = 5 * time.Millisecond
	cfg.PeerQueryMaj23SleepDuration = 250 * time.Millisecond
	cfg.DoubleSignCheckHeight = int64(0)
	return cfg
}

// WaitForTxs returns true if the consensus should wait for transactions before entering the propose step
func (cfg *ConsensusConfig) WaitForTxs() bool {
	return !cfg.CreateEmptyBlocks || cfg.CreateEmptyBlocksInterval > 0
}

// Propose returns the amount of time to wait for a proposal
func (cfg *ConsensusConfig) Propose(round int32) time.Duration {
	return time.Duration(
		cfg.TimeoutPropose.Nanoseconds()+cfg.TimeoutProposeDelta.Nanoseconds()*int64(round),
	) * time.Nanosecond
}

// Prevote returns the amount of time to wait for straggler votes after receiving any +2/3 prevotes
func (cfg *ConsensusConfig) Prevote(round int32) time.Duration {
	return time.Duration(
		cfg.TimeoutPrevote.Nanoseconds()+cfg.TimeoutPrevoteDelta.Nanoseconds()*int64(round),
	) * time.Nanosecond
}

// Precommit returns the amount of time to wait for straggler votes after receiving any +2/3 precommits
func (cfg *ConsensusConfig) Precommit(round int32) time.Duration {
	return time.Duration(
		cfg.TimeoutPrecommit.Nanoseconds()+cfg.TimeoutPrecommitDelta.Nanoseconds()*int64(round),
	) * time.Nanosecond
}

// Commit returns the amount of time to wait for straggler votes after receiving +2/3 precommits
// for a single block (ie. a commit).
func (cfg *ConsensusConfig) Commit(t time.Time) time.Time {
	return t.Add(cfg.TimeoutCommit)
}

// WalFile returns the full path to the write-ahead log file
func (cfg *ConsensusConfig) WalFile() string {
	if cfg.walFile != "" {
		return cfg.walFile
	}
	return rootify(cfg.WalPath, cfg.RootDir)
}

// SetWalFile sets the path to the write-ahead log file
func (cfg *ConsensusConfig) SetWalFile(walFile string) {
	cfg.walFile = walFile
}

// ValidateBasic performs basic validation (checking param bounds, etc.) and
// returns an error if any check fails.
func (cfg *ConsensusConfig) ValidateBasic() error {
	if cfg.TimeoutPropose < 0 {
		return errors.New("timeout_propose can't be negative")
	}
	if cfg.TimeoutProposeDelta < 0 {
		return errors.New("timeout_propose_delta can't be negative")
	}
	if cfg.TimeoutPrevote < 0 {
		return errors.New("timeout_prevote can't be negative")
	}
	if cfg.TimeoutPrevoteDelta < 0 {
		return errors.New("timeout_prevote_delta can't be negative")
	}
	if cfg.TimeoutPrecommit < 0 {
		return errors.New("timeout_precommit can't be negative")
	}
	if cfg.TimeoutPrecommitDelta < 0 {
		return errors.New("timeout_precommit_delta can't be negative")
	}
	if cfg.TimeoutCommit < 0 {
		return errors.New("timeout_commit can't be negative")
	}
	if cfg.CreateEmptyBlocksInterval < 0 {
		return errors.New("create_empty_blocks_interval can't be negative")
	}
	if cfg.PeerGossipSleepDuration < 0 {
		return errors.New("peer_gossip_sleep_duration can't be negative")
	}
	if cfg.PeerQueryMaj23SleepDuration < 0 {
		return errors.New("peer_query_maj23_sleep_duration can't be negative")
	}
	if cfg.DoubleSignCheckHeight < 0 {
		return errors.New("double_sign_check_height can't be negative")
	}
	return nil
}

//-----------------------------------------------------------------------------
// StorageConfig

// StorageConfig allows more fine-grained control over certain storage-related
// behavior.
type StorageConfig struct {
	// Set to false to ensure ABCI responses are persisted. ABCI responses are
	// required for `/block_results` RPC queries, and to reindex events in the
	// command-line tool.
	DiscardABCIResponses bool `mapstructure:"discard_abci_responses"`
}

// DefaultStorageConfig returns the default configuration options relating to
// CometBFT storage optimization.
func DefaultStorageConfig() *StorageConfig {
	return &StorageConfig{
		DiscardABCIResponses: false,
	}
}

// TestStorageConfig returns storage configuration that can be used for
// testing.
func TestStorageConfig() *StorageConfig {
	return &StorageConfig{
		DiscardABCIResponses: false,
	}
}

// -----------------------------------------------------------------------------
// TxIndexConfig
// Remember that Event has the following structure:
// type: [
//
//	key: value,
//	...
//
// ]
//
// CompositeKeys are constructed by `type.key`
// TxIndexConfig defines the configuration for the transaction indexer,
// including composite keys to index.
type TxIndexConfig struct {
	// What indexer to use for transactions
	//
	// Options:
	//   1) "null"
	//   2) "kv" (default) - the simplest possible indexer,
	//      backed by key-value storage (defaults to levelDB; see DBBackend).
	//   3) "psql" - the indexer services backed by PostgreSQL.
	Indexer string `mapstructure:"indexer"`

	// The PostgreSQL connection configuration, the connection format:
	// postgresql://<user>:<password>@<host>:<port>/<db>?<opts>
	PsqlConn string `mapstructure:"psql-conn"`
}

// DefaultTxIndexConfig returns a default configuration for the transaction indexer.
func DefaultTxIndexConfig() *TxIndexConfig {
	return &TxIndexConfig{
		Indexer: "kv",
	}
}

// TestTxIndexConfig returns a default configuration for the transaction indexer.
func TestTxIndexConfig() *TxIndexConfig {
	return DefaultTxIndexConfig()
}

//-----------------------------------------------------------------------------
// InstrumentationConfig

// InstrumentationConfig defines the configuration for metrics reporting.
type InstrumentationConfig struct {
	// When true, Prometheus metrics are served under /metrics on
	// PrometheusListenAddr.
	// Check out the documentation for the list of available metrics.
	Prometheus bool `mapstructure:"prometheus"`

	// Address to listen for Prometheus collector(s) connections.
	PrometheusListenAddr string `mapstructure:"prometheus_listen_addr"`

	// Maximum number of simultaneous connections.
	// If you want to accept a larger number than the default, make sure
	// you increase your OS limits.
	// 0 - unlimited.
	MaxOpenConnections int `mapstructure:"max_open_connections"`

	// Instrumentation namespace.
	Namespace string `mapstructure:"namespace"`

	// TracePushConfig is the relative path of the push config. This second
	// config contains credentials for where and how often to.
	TracePushConfig string `mapstructure:"trace_push_config"`

	// TracePullAddress is the address that the trace server will listen on for
	// pulling data.
	TracePullAddress string `mapstructure:"trace_pull_address"`

	// TraceType is the type of tracer used. Options are "local" and "noop".
	TraceType string `mapstructure:"trace_type"`

	// TraceBufferSize is the number of traces to write in a single batch.
	TraceBufferSize int `mapstructure:"trace_push_batch_size"`

	// TracingTables is the list of tables that will be traced. See the
	// pkg/trace/schema for a complete list of tables. It is represented as a
	// comma separate string. For example: "consensus_round_state,mempool_tx".
	TracingTables string `mapstructure:"tracing_tables"`

	// PyroscopeURL is the pyroscope url used to establish a connection with a
	// pyroscope continuous profiling server.
	PyroscopeURL string `mapstructure:"pyroscope_url"`

	// PyroscopeProfile is a flag that enables tracing with pyroscope.
	PyroscopeTrace bool `mapstructure:"pyroscope_trace"`

	// PyroscopeProfileTypes is a list of profile types to be traced with
	// pyroscope. Available profile types are: cpu, alloc_objects, alloc_space,
	// inuse_objects, inuse_space, goroutines, mutex_count, mutex_duration,
	// block_count, block_duration. It is represented as a comma separate
	// string. For example: "goroutines,alloc_objects".
	PyroscopeProfileTypes string `mapstructure:"pyroscope_profile_types"`
}

// DefaultInstrumentationConfig returns a default configuration for metrics
// reporting.
func DefaultInstrumentationConfig() *InstrumentationConfig {
	return &InstrumentationConfig{
		Prometheus:           false,
		PrometheusListenAddr: ":26660",
		MaxOpenConnections:   3,
		Namespace:            "cometbft",
		TracePushConfig:      "",
		TracePullAddress:     "",
		TraceType:            "noop",
		TraceBufferSize:      1000,
		TracingTables:        DefaultTracingTables,
		PyroscopeURL:         "",
		PyroscopeTrace:       false,
		PyroscopeProfileTypes: strings.Join([]string{
			"cpu",
			"alloc_objects",
			"inuse_objects",
			"goroutines",
			"mutex_count",
			"mutex_duration",
			"block_count",
			"block_duration",
		},
			","),
	}
}

// TestInstrumentationConfig returns a default configuration for metrics
// reporting.
func TestInstrumentationConfig() *InstrumentationConfig {
	return DefaultInstrumentationConfig()
}

// ValidateBasic performs basic validation (checking param bounds, etc.) and
// returns an error if any check fails.
func (cfg *InstrumentationConfig) ValidateBasic() error {
	if cfg.MaxOpenConnections < 0 {
		return errors.New("max_open_connections can't be negative")
	}
	if cfg.PyroscopeTrace && cfg.PyroscopeURL == "" {
		return errors.New("pyroscope_trace can't be enabled if profiling is disabled")
	}
	// if there is not TracePushConfig configured, then we do not need to validate the rest
	// of the config because we are not connecting.
	if cfg.TracePushConfig == "" {
		return nil
	}
<<<<<<< HEAD
	if cfg.TraceBufferSize < 0 {
=======
	if cfg.TracePullAddress == "" {
		return fmt.Errorf("token is required")
	}
	if cfg.TraceType == "" {
		return fmt.Errorf("org is required")
	}
	if cfg.TraceBufferSize <= 0 {
>>>>>>> d27374c7
		return fmt.Errorf("batch size must be greater than 0")
	}
	return nil
}

//-----------------------------------------------------------------------------
// Utils

// helper function to make config creation independent of root dir
func rootify(path, root string) string {
	if filepath.IsAbs(path) {
		return path
	}
	return filepath.Join(root, path)
}

//-----------------------------------------------------------------------------
// Moniker

var defaultMoniker = getDefaultMoniker()

// getDefaultMoniker returns a default moniker, which is the host name. If runtime
// fails to get the host name, "anonymous" will be returned.
func getDefaultMoniker() string {
	moniker, err := os.Hostname()
	if err != nil {
		moniker = "anonymous"
	}
	return moniker
}<|MERGE_RESOLUTION|>--- conflicted
+++ resolved
@@ -1278,9 +1278,6 @@
 	if cfg.TracePushConfig == "" {
 		return nil
 	}
-<<<<<<< HEAD
-	if cfg.TraceBufferSize < 0 {
-=======
 	if cfg.TracePullAddress == "" {
 		return fmt.Errorf("token is required")
 	}
@@ -1288,7 +1285,6 @@
 		return fmt.Errorf("org is required")
 	}
 	if cfg.TraceBufferSize <= 0 {
->>>>>>> d27374c7
 		return fmt.Errorf("batch size must be greater than 0")
 	}
 	return nil
