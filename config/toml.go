package config

import (
	"bytes"
	"fmt"
	"io/ioutil"
	"os"
	"path/filepath"
	"strings"
	"text/template"

	tmos "github.com/lazyledger/lazyledger-core/libs/os"
)

// DefaultDirPerm is the default permissions used when creating directories.
const DefaultDirPerm = 0700

var configTemplate *template.Template

func init() {
	var err error
	tmpl := template.New("configFileTemplate").Funcs(template.FuncMap{
		"StringsJoin": strings.Join,
	})
	if configTemplate, err = tmpl.Parse(defaultConfigTemplate); err != nil {
		panic(err)
	}
}

/****** these are for production settings ***********/

// EnsureRoot creates the root, config, and data directories if they don't exist,
// and panics if it fails.
func EnsureRoot(rootDir string) {
	if err := tmos.EnsureDir(rootDir, DefaultDirPerm); err != nil {
		panic(err.Error())
	}
	if err := tmos.EnsureDir(filepath.Join(rootDir, defaultConfigDir), DefaultDirPerm); err != nil {
		panic(err.Error())
	}
	if err := tmos.EnsureDir(filepath.Join(rootDir, defaultDataDir), DefaultDirPerm); err != nil {
		panic(err.Error())
	}

	configFilePath := filepath.Join(rootDir, defaultConfigFilePath)

	// Write default config file if missing.
	if !tmos.FileExists(configFilePath) {
		writeDefaultConfigFile(configFilePath)
	}
}

// XXX: this func should probably be called by cmd/tendermint/commands/init.go
// alongside the writing of the genesis.json and priv_validator.json
func writeDefaultConfigFile(configFilePath string) {
	WriteConfigFile(configFilePath, DefaultConfig())
}

// WriteConfigFile renders config using the template and writes it to configFilePath.
func WriteConfigFile(configFilePath string, config *Config) {
	var buffer bytes.Buffer

	if err := configTemplate.Execute(&buffer, config); err != nil {
		panic(err)
	}

	mustWriteFile(configFilePath, buffer.Bytes(), 0644)
}

// Note: any changes to the comments/variables/mapstructure
// must be reflected in the appropriate struct in config/config.go
const defaultConfigTemplate = `# This is a TOML config file.
# For more information, see https://github.com/toml-lang/toml

# NOTE: Any path below can be absolute (e.g. "/var/myawesomeapp/data") or
# relative to the home directory (e.g. "data"). The home directory is
# "$HOME/.tendermint" by default, but could be changed via $TMHOME env variable
# or --home cmd flag.

#######################################################################
###                   Main Base Config Options                      ###
#######################################################################

# TCP or UNIX socket address of the ABCI application,
# or the name of an ABCI application compiled in with the Tendermint binary
proxy-app = "{{ .BaseConfig.ProxyApp }}"

# A custom human readable name for this node
moniker = "{{ .BaseConfig.Moniker }}"

# If this node is many blocks behind the tip of the chain, FastSync
# allows them to catchup quickly by downloading blocks in parallel
# and verifying their commits
fast-sync = {{ .BaseConfig.FastSyncMode }}

# Database backend: goleveldb | cleveldb | boltdb | rocksdb | badgerdb
# * goleveldb (github.com/syndtr/goleveldb - most popular implementation)
#   - pure go
#   - stable
# * cleveldb (uses levigo wrapper)
#   - fast
#   - requires gcc
#   - use cleveldb build tag (go build -tags cleveldb)
# * boltdb (uses etcd's fork of bolt - github.com/etcd-io/bbolt)
#   - EXPERIMENTAL
#   - may be faster is some use-cases (random reads - indexer)
#   - use boltdb build tag (go build -tags boltdb)
# * rocksdb (uses github.com/tecbot/gorocksdb)
#   - EXPERIMENTAL
#   - requires gcc
#   - use rocksdb build tag (go build -tags rocksdb)
# * badgerdb (uses github.com/dgraph-io/badger)
#   - EXPERIMENTAL
#   - use badgerdb build tag (go build -tags badgerdb)
db-backend = "{{ .BaseConfig.DBBackend }}"

# Database directory
db-dir = "{{ js .BaseConfig.DBPath }}"

# Output level for logging, including package level options
log-level = "{{ .BaseConfig.LogLevel }}"

# Output format: 'plain' (colored text) or 'json'
log-format = "{{ .BaseConfig.LogFormat }}"

##### additional base config options #####

# Path to the JSON file containing the initial validator set and other meta data
genesis-file = "{{ js .BaseConfig.Genesis }}"

# Path to the JSON file containing the private key to use as a validator in the consensus protocol
priv-validator-key-file = "{{ js .BaseConfig.PrivValidatorKey }}"

# Path to the JSON file containing the last sign state of a validator
priv-validator-state-file = "{{ js .BaseConfig.PrivValidatorState }}"

# TCP or UNIX socket address for Tendermint to listen on for
# connections from an external PrivValidator process
priv-validator-laddr = "{{ .BaseConfig.PrivValidatorListenAddr }}"

# Path to the JSON file containing the private key to use for node authentication in the p2p protocol
node-key-file = "{{ js .BaseConfig.NodeKey }}"

# Mechanism to connect to the ABCI application: socket | grpc
abci = "{{ .BaseConfig.ABCI }}"

# If true, query the ABCI app on connecting to a new peer
# so the app can decide if we should keep the connection or not
filter-peers = {{ .BaseConfig.FilterPeers }}


#######################################################################
###                 Advanced Configuration Options                  ###
#######################################################################

#######################################################
###       RPC Server Configuration Options          ###
#######################################################
[rpc]

# TCP or UNIX socket address for the RPC server to listen on
laddr = "{{ .RPC.ListenAddress }}"

# A list of origins a cross-domain request can be executed from
# Default value '[]' disables cors support
# Use '["*"]' to allow any origin
cors-allowed-origins = [{{ range .RPC.CORSAllowedOrigins }}{{ printf "%q, " . }}{{end}}]

# A list of methods the client is allowed to use with cross-domain requests
cors-allowed-methods = [{{ range .RPC.CORSAllowedMethods }}{{ printf "%q, " . }}{{end}}]

# A list of non simple headers the client is allowed to use with cross-domain requests
cors-allowed-headers = [{{ range .RPC.CORSAllowedHeaders }}{{ printf "%q, " . }}{{end}}]

# TCP or UNIX socket address for the gRPC server to listen on
# NOTE: This server only supports /broadcast_tx_commit
grpc-laddr = "{{ .RPC.GRPCListenAddress }}"

# Maximum number of simultaneous connections.
# Does not include RPC (HTTP&WebSocket) connections. See max-open-connections
# If you want to accept a larger number than the default, make sure
# you increase your OS limits.
# 0 - unlimited.
# Should be < {ulimit -Sn} - {MaxNumInboundPeers} - {MaxNumOutboundPeers} - {N of wal, db and other open files}
# 1024 - 40 - 10 - 50 = 924 = ~900
grpc-max-open-connections = {{ .RPC.GRPCMaxOpenConnections }}

# Activate unsafe RPC commands like /dial-seeds and /unsafe-flush-mempool
unsafe = {{ .RPC.Unsafe }}

# Maximum number of simultaneous connections (including WebSocket).
# Does not include gRPC connections. See grpc-max-open-connections
# If you want to accept a larger number than the default, make sure
# you increase your OS limits.
# 0 - unlimited.
# Should be < {ulimit -Sn} - {MaxNumInboundPeers} - {MaxNumOutboundPeers} - {N of wal, db and other open files}
# 1024 - 40 - 10 - 50 = 924 = ~900
max-open-connections = {{ .RPC.MaxOpenConnections }}

# Maximum number of unique clientIDs that can /subscribe
# If you're using /broadcast_tx_commit, set to the estimated maximum number
# of broadcast_tx_commit calls per block.
max-subscription-clients = {{ .RPC.MaxSubscriptionClients }}

# Maximum number of unique queries a given client can /subscribe to
# If you're using GRPC (or Local RPC client) and /broadcast_tx_commit, set to
# the estimated # maximum number of broadcast_tx_commit calls per block.
max-subscriptions-per-client = {{ .RPC.MaxSubscriptionsPerClient }}

# How long to wait for a tx to be committed during /broadcast_tx_commit.
# WARNING: Using a value larger than 10s will result in increasing the
# global HTTP write timeout, which applies to all connections and endpoints.
# See https://github.com/tendermint/tendermint/issues/3435
timeout-broadcast-tx-commit = "{{ .RPC.TimeoutBroadcastTxCommit }}"

# Maximum size of request body, in bytes
max-body-bytes = {{ .RPC.MaxBodyBytes }}

# Maximum size of request header, in bytes
max-header-bytes = {{ .RPC.MaxHeaderBytes }}

# The path to a file containing certificate that is used to create the HTTPS server.
# Might be either absolute path or path related to Tendermint's config directory.
# If the certificate is signed by a certificate authority,
# the certFile should be the concatenation of the server's certificate, any intermediates,
# and the CA's certificate.
# NOTE: both tls-cert-file and tls-key-file must be present for Tendermint to create HTTPS server.
# Otherwise, HTTP server is run.
tls-cert-file = "{{ .RPC.TLSCertFile }}"

# The path to a file containing matching private key that is used to create the HTTPS server.
<<<<<<< HEAD
# Migth be either absolute path or path related to tendermint's config directory.
=======
# Might be either absolute path or path related to Tendermint's config directory.
>>>>>>> 11523b13
# NOTE: both tls-cert-file and tls-key-file must be present for Tendermint to create HTTPS server.
# Otherwise, HTTP server is run.
tls-key-file = "{{ .RPC.TLSKeyFile }}"

# pprof listen address (https://golang.org/pkg/net/http/pprof)
pprof-laddr = "{{ .RPC.PprofListenAddress }}"

#######################################################
###           P2P Configuration Options             ###
#######################################################
[p2p]

# Address to listen for incoming connections
laddr = "{{ .P2P.ListenAddress }}"

# Address to advertise to peers for them to dial
# If empty, will use the same port as the laddr,
# and will introspect on the listener or use UPnP
# to figure out the address.
external-address = "{{ .P2P.ExternalAddress }}"

# Comma separated list of seed nodes to connect to
seeds = "{{ .P2P.Seeds }}"

# Comma separated list of nodes to keep persistent connections to
persistent-peers = "{{ .P2P.PersistentPeers }}"

# UPNP port forwarding
upnp = {{ .P2P.UPNP }}

# Path to address book
addr-book-file = "{{ js .P2P.AddrBook }}"

# Set true for strict address routability rules
# Set false for private or local networks
addr-book-strict = {{ .P2P.AddrBookStrict }}

# Maximum number of inbound peers
max-num-inbound-peers = {{ .P2P.MaxNumInboundPeers }}

# Maximum number of outbound peers to connect to, excluding persistent peers
max-num-outbound-peers = {{ .P2P.MaxNumOutboundPeers }}

# List of node IDs, to which a connection will be (re)established ignoring any existing limits
unconditional-peer-ids = "{{ .P2P.UnconditionalPeerIDs }}"

# Maximum pause when redialing a persistent peer (if zero, exponential backoff is used)
persistent-peers-max-dial-period = "{{ .P2P.PersistentPeersMaxDialPeriod }}"

# Time to wait before flushing messages out on the connection
flush-throttle-timeout = "{{ .P2P.FlushThrottleTimeout }}"

# Maximum size of a message packet payload, in bytes
max-packet-msg-payload-size = {{ .P2P.MaxPacketMsgPayloadSize }}

# Rate at which packets can be sent, in bytes/second
send-rate = {{ .P2P.SendRate }}

# Rate at which packets can be received, in bytes/second
recv-rate = {{ .P2P.RecvRate }}

# Set true to enable the peer-exchange reactor
pex = {{ .P2P.PexReactor }}

# Seed mode, in which node constantly crawls the network and looks for
# peers. If another node asks it for addresses, it responds and disconnects.
#
# Does not work if the peer-exchange reactor is disabled.
seed-mode = {{ .P2P.SeedMode }}

# Comma separated list of peer IDs to keep private (will not be gossiped to other peers)
private-peer-ids = "{{ .P2P.PrivatePeerIDs }}"

# Toggle to disable guard against peers connecting from the same ip.
allow-duplicate-ip = {{ .P2P.AllowDuplicateIP }}

# Peer connection configuration.
handshake-timeout = "{{ .P2P.HandshakeTimeout }}"
dial-timeout = "{{ .P2P.DialTimeout }}"

#######################################################
###          Mempool Configuration Option          ###
#######################################################
[mempool]

recheck = {{ .Mempool.Recheck }}
broadcast = {{ .Mempool.Broadcast }}
wal-dir = "{{ js .Mempool.WalPath }}"

# Maximum number of transactions in the mempool
size = {{ .Mempool.Size }}

# Limit the total size of all txs in the mempool.
# This only accounts for raw transactions (e.g. given 1MB transactions and
# max-txs-bytes=5MB, mempool will only accept 5 transactions).
max-txs-bytes = {{ .Mempool.MaxTxsBytes }}

# Size of the cache (used to filter transactions we saw earlier) in transactions
cache-size = {{ .Mempool.CacheSize }}

# Do not remove invalid transactions from the cache (default: false)
# Set to true if it's not possible for any invalid transaction to become valid
# again in the future.
keep-invalid-txs-in-cache = {{ .Mempool.KeepInvalidTxsInCache }}

# Maximum size of a single transaction.
# NOTE: the max size of a tx transmitted over the network is {max-tx-bytes}.
max-tx-bytes = {{ .Mempool.MaxTxBytes }}

# Maximum size of a batch of transactions to send to a peer
# Including space needed by encoding (one varint per transaction).
<<<<<<< HEAD
max-batch-bytes = {{ .Mempool.MaxBatchBytes }}
=======
# XXX: Unused due to https://github.com/tendermint/tendermint/issues/5796
max_batch_bytes = {{ .Mempool.MaxBatchBytes }}
>>>>>>> 11523b13

#######################################################
###         State Sync Configuration Options        ###
#######################################################
[statesync]
# State sync rapidly bootstraps a new node by discovering, fetching, and restoring a state machine
# snapshot from peers instead of fetching and replaying historical blocks. Requires some peers in
# the network to take and serve state machine snapshots. State sync is not attempted if the node
# has any local state (LastBlockHeight > 0). The node will have a truncated block history,
# starting from the height of the snapshot.
enable = {{ .StateSync.Enable }}

# RPC servers (comma-separated) for light client verification of the synced state machine and
# retrieval of state data for node bootstrapping. Also needs a trusted height and corresponding
# header hash obtained from a trusted source, and a period during which validators can be trusted.
#
# For Cosmos SDK-based chains, trust-period should usually be about 2/3 of the unbonding time (~2
# weeks) during which they can be financially punished (slashed) for misbehavior.
<<<<<<< HEAD
rpc-servers = "{{ StringsJoin .StateSync.RPCServers "," }}"
trust-height = {{ .StateSync.TrustHeight }}
trust-hash = "{{ .StateSync.TrustHash }}"
trust-period = "{{ .StateSync.TrustPeriod }}"
=======
rpc_servers = "{{ StringsJoin .StateSync.RPCServers "," }}"
trust_height = {{ .StateSync.TrustHeight }}
trust_hash = "{{ .StateSync.TrustHash }}"
trust_period = "{{ .StateSync.TrustPeriod }}"
>>>>>>> 11523b13

# Time to spend discovering snapshots before initiating a restore.
discovery-time = "{{ .StateSync.DiscoveryTime }}"

# Temporary directory for state sync snapshot chunks, defaults to the OS tempdir (typically /tmp).
# Will create a new, randomly named directory within, and remove it when done.
temp-dir = "{{ .StateSync.TempDir }}"

#######################################################
###       Fast Sync Configuration Connections       ###
#######################################################
[fastsync]

# Fast Sync version to use:
#   1) "v0" (default) - the legacy fast sync implementation
#   2) "v2" - complete redesign of v0, optimized for testability & readability
version = "{{ .FastSync.Version }}"

#######################################################
###         Consensus Configuration Options         ###
#######################################################
[consensus]

wal-file = "{{ js .Consensus.WalPath }}"

# How long we wait for a proposal block before prevoting nil
timeout-propose = "{{ .Consensus.TimeoutPropose }}"
# How much timeout-propose increases with each round
timeout-propose-delta = "{{ .Consensus.TimeoutProposeDelta }}"
# How long we wait after receiving +2/3 prevotes for “anything” (ie. not a single block or nil)
timeout-prevote = "{{ .Consensus.TimeoutPrevote }}"
# How much the timeout-prevote increases with each round
timeout-prevote-delta = "{{ .Consensus.TimeoutPrevoteDelta }}"
# How long we wait after receiving +2/3 precommits for “anything” (ie. not a single block or nil)
timeout-precommit = "{{ .Consensus.TimeoutPrecommit }}"
# How much the timeout-precommit increases with each round
timeout-precommit-delta = "{{ .Consensus.TimeoutPrecommitDelta }}"
# How long we wait after committing a block, before starting on the new
# height (this gives us a chance to receive some more precommits, even
# though we already have +2/3).
timeout-commit = "{{ .Consensus.TimeoutCommit }}"

# How many blocks to look back to check existence of the node's consensus votes before joining consensus
# When non-zero, the node will panic upon restart
# if the same consensus key was used to sign {double-sign-check-height} last blocks.
# So, validators should stop the state machine, wait for some blocks, and then restart the state machine to avoid panic.
double-sign-check-height = {{ .Consensus.DoubleSignCheckHeight }}

# Make progress as soon as we have all the precommits (as if TimeoutCommit = 0)
skip-timeout-commit = {{ .Consensus.SkipTimeoutCommit }}

# EmptyBlocks mode and possible interval between empty blocks
create-empty-blocks = {{ .Consensus.CreateEmptyBlocks }}
create-empty-blocks-interval = "{{ .Consensus.CreateEmptyBlocksInterval }}"

# Reactor sleep duration parameters
peer-gossip-sleep-duration = "{{ .Consensus.PeerGossipSleepDuration }}"
peer-query-maj23-sleep-duration = "{{ .Consensus.PeerQueryMaj23SleepDuration }}"

#######################################################
###   Transaction Indexer Configuration Options     ###
#######################################################
[tx-index]

# What indexer to use for transactions
#
# The application will set which txs to index. In some cases a node operator will be able
# to decide which txs to index based on configuration set in the application.
#
# Options:
#   1) "null"
#   2) "kv" (default) - the simplest possible indexer, backed by key-value storage (defaults to levelDB; see DBBackend).
# 		- When "kv" is chosen "tx.height" and "tx.hash" will always be indexed.
indexer = "{{ .TxIndex.Indexer }}"

#######################################################
###       Instrumentation Configuration Options     ###
#######################################################
[instrumentation]

# When true, Prometheus metrics are served under /metrics on
# PrometheusListenAddr.
# Check out the documentation for the list of available metrics.
prometheus = {{ .Instrumentation.Prometheus }}

# Address to listen for Prometheus collector(s) connections
prometheus-listen-addr = "{{ .Instrumentation.PrometheusListenAddr }}"

# Maximum number of simultaneous connections.
# If you want to accept a larger number than the default, make sure
# you increase your OS limits.
# 0 - unlimited.
max-open-connections = {{ .Instrumentation.MaxOpenConnections }}

# Instrumentation namespace
namespace = "{{ .Instrumentation.Namespace }}"

#######################################################
###       IPFS Configuration Options                ###
#######################################################
[ipfs]

# IPFS repo root.
repo-root = "{{ .IPFS.ConfigRootPath}}"

## Below options will be passed to ipfs when initializing an ipfs repo.
## They will be written into the repo-root/config on init.
## To modify the generated config, edit repo-root/config accordingly.

# Address for the local API (RPC).
api = "{{ .IPFS.API }}"
# Address to listen on for IPFS HTTP object gateway.
gateway = "{{ .IPFS.Gateway }}"
# Addresses for the swarm to listen on
swarm = [{{ range .IPFS.Swarm }}{{ printf "%q, " . }}{{end}}]
# Swarm addresses to announce to the network
announce = [{{ range .IPFS.Announce }}{{ printf "%q, " . }}{{end}}]
# Swarm addresses not to announce to the network
no-announce = [{{ range .IPFS.NoAnnounce }}{{ printf "%q, " . }}{{end}}]
`

/****** these are for test settings ***********/

func ResetTestRoot(testName string) *Config {
	return ResetTestRootWithChainID(testName, "")
}

func ResetTestRootWithChainID(testName string, chainID string) *Config {
	// create a unique, concurrency-safe test directory under os.TempDir()
	rootDir, err := ioutil.TempDir("", fmt.Sprintf("%s-%s_", chainID, testName))
	if err != nil {
		panic(err)
	}
	// ensure config and data subdirs are created
	if err := tmos.EnsureDir(filepath.Join(rootDir, defaultConfigDir), DefaultDirPerm); err != nil {
		panic(err)
	}
	if err := tmos.EnsureDir(filepath.Join(rootDir, defaultDataDir), DefaultDirPerm); err != nil {
		panic(err)
	}

	baseConfig := DefaultBaseConfig()
	configFilePath := filepath.Join(rootDir, defaultConfigFilePath)
	genesisFilePath := filepath.Join(rootDir, baseConfig.Genesis)
	privKeyFilePath := filepath.Join(rootDir, baseConfig.PrivValidatorKey)
	privStateFilePath := filepath.Join(rootDir, baseConfig.PrivValidatorState)

	// Write default config file if missing.
	if !tmos.FileExists(configFilePath) {
		writeDefaultConfigFile(configFilePath)
	}
	if !tmos.FileExists(genesisFilePath) {
		if chainID == "" {
			chainID = "tendermint_test"
		}
		testGenesis := fmt.Sprintf(testGenesisFmt, chainID)
		mustWriteFile(genesisFilePath, []byte(testGenesis), 0644)
	}
	// we always overwrite the priv val
	mustWriteFile(privKeyFilePath, []byte(testPrivValidatorKey), 0644)
	mustWriteFile(privStateFilePath, []byte(testPrivValidatorState), 0644)

	config := TestConfig().SetRoot(rootDir)
	return config
}

func mustWriteFile(filePath string, contents []byte, mode os.FileMode) {
	if err := ioutil.WriteFile(filePath, contents, mode); err != nil {
		tmos.Exit(fmt.Sprintf("failed to write file: %v", err))
	}
}

var testGenesisFmt = `{
  "genesis_time": "2018-10-10T08:20:13.695936996Z",
  "chain_id": "%s",
  "initial_height": "1",
	"consensus_params": {
		"block": {
			"max_bytes": "22020096",
			"max_gas": "-1",
			"time_iota_ms": "10"
		},
		"evidence": {
			"max_age_num_blocks": "100000",
			"max_age_duration": "172800000000000",
			"max_bytes": "1048576"
		},
		"validator": {
			"pub_key_types": [
				"ed25519"
			]
		},
		"version": {}
	},
  "validators": [
    {
      "pub_key": {
        "type": "tendermint/PubKeyEd25519",
        "value":"AT/+aaL1eB0477Mud9JMm8Sh8BIvOYlPGC9KkIUmFaE="
      },
      "power": "10",
      "name": ""
    }
  ],
  "app_hash": ""
}`

var testPrivValidatorKey = `{
  "address": "A3258DCBF45DCA0DF052981870F2D1441A36D145",
  "pub_key": {
    "type": "tendermint/PubKeyEd25519",
    "value": "AT/+aaL1eB0477Mud9JMm8Sh8BIvOYlPGC9KkIUmFaE="
  },
  "priv_key": {
    "type": "tendermint/PrivKeyEd25519",
    "value": "EVkqJO/jIXp3rkASXfh9YnyToYXRXhBr6g9cQVxPFnQBP/5povV4HTjvsy530kybxKHwEi85iU8YL0qQhSYVoQ=="
  }
}`

var testPrivValidatorState = `{
  "height": "0",
  "round": 0,
  "step": 0
}`<|MERGE_RESOLUTION|>--- conflicted
+++ resolved
@@ -229,11 +229,7 @@
 tls-cert-file = "{{ .RPC.TLSCertFile }}"
 
 # The path to a file containing matching private key that is used to create the HTTPS server.
-<<<<<<< HEAD
-# Migth be either absolute path or path related to tendermint's config directory.
-=======
 # Might be either absolute path or path related to Tendermint's config directory.
->>>>>>> 11523b13
 # NOTE: both tls-cert-file and tls-key-file must be present for Tendermint to create HTTPS server.
 # Otherwise, HTTP server is run.
 tls-key-file = "{{ .RPC.TLSKeyFile }}"
@@ -345,12 +341,8 @@
 
 # Maximum size of a batch of transactions to send to a peer
 # Including space needed by encoding (one varint per transaction).
-<<<<<<< HEAD
+# XXX: Unused due to https://github.com/tendermint/tendermint/issues/5796
 max-batch-bytes = {{ .Mempool.MaxBatchBytes }}
-=======
-# XXX: Unused due to https://github.com/tendermint/tendermint/issues/5796
-max_batch_bytes = {{ .Mempool.MaxBatchBytes }}
->>>>>>> 11523b13
 
 #######################################################
 ###         State Sync Configuration Options        ###
@@ -369,17 +361,10 @@
 #
 # For Cosmos SDK-based chains, trust-period should usually be about 2/3 of the unbonding time (~2
 # weeks) during which they can be financially punished (slashed) for misbehavior.
-<<<<<<< HEAD
 rpc-servers = "{{ StringsJoin .StateSync.RPCServers "," }}"
 trust-height = {{ .StateSync.TrustHeight }}
 trust-hash = "{{ .StateSync.TrustHash }}"
 trust-period = "{{ .StateSync.TrustPeriod }}"
-=======
-rpc_servers = "{{ StringsJoin .StateSync.RPCServers "," }}"
-trust_height = {{ .StateSync.TrustHeight }}
-trust_hash = "{{ .StateSync.TrustHash }}"
-trust_period = "{{ .StateSync.TrustPeriod }}"
->>>>>>> 11523b13
 
 # Time to spend discovering snapshots before initiating a restore.
 discovery-time = "{{ .StateSync.DiscoveryTime }}"
