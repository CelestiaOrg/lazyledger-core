package config

import (
	"bytes"
	"fmt"
	"os"
	"path/filepath"
	"strings"
	"text/template"

	cmtos "github.com/tendermint/tendermint/libs/os"
)

// DefaultDirPerm is the default permissions used when creating directories.
const DefaultDirPerm = 0o700

var configTemplate *template.Template

func init() {
	var err error
	tmpl := template.New("configFileTemplate").Funcs(template.FuncMap{
		"StringsJoin": strings.Join,
	})
	if configTemplate, err = tmpl.Parse(defaultConfigTemplate); err != nil {
		panic(err)
	}
}

/****** these are for production settings ***********/

// EnsureRoot creates the root, config, and data directories if they don't exist,
// and panics if it fails.
func EnsureRoot(rootDir string) {
	if err := cmtos.EnsureDir(rootDir, DefaultDirPerm); err != nil {
		panic(err.Error())
	}
	if err := cmtos.EnsureDir(filepath.Join(rootDir, defaultConfigDir), DefaultDirPerm); err != nil {
		panic(err.Error())
	}
	if err := cmtos.EnsureDir(filepath.Join(rootDir, defaultDataDir), DefaultDirPerm); err != nil {
		panic(err.Error())
	}

	configFilePath := filepath.Join(rootDir, defaultConfigFilePath)

	// Write default config file if missing.
	if !cmtos.FileExists(configFilePath) {
		writeDefaultConfigFile(configFilePath)
	}
}

// XXX: this func should probably be called by cmd/cometbft/commands/init.go
// alongside the writing of the genesis.json and priv_validator.json
func writeDefaultConfigFile(configFilePath string) {
	WriteConfigFile(configFilePath, DefaultConfig())
}

// WriteConfigFile renders config using the template and writes it to configFilePath.
func WriteConfigFile(configFilePath string, config *Config) {
	var buffer bytes.Buffer

	if err := configTemplate.Execute(&buffer, config); err != nil {
		panic(err)
	}

	cmtos.MustWriteFile(configFilePath, buffer.Bytes(), 0o644)
}

// Note: any changes to the comments/variables/mapstructure
// must be reflected in the appropriate struct in config/config.go
const defaultConfigTemplate = `# This is a TOML config file.
# For more information, see https://github.com/toml-lang/toml

# NOTE: Any path below can be absolute (e.g. "/var/myawesomeapp/data") or
# relative to the home directory (e.g. "data"). The home directory is
# "$HOME/.cometbft" by default, but could be changed via $CMTHOME env variable
# or --home cmd flag.

#######################################################################
###                   Main Base Config Options                      ###
#######################################################################

# TCP or UNIX socket address of the ABCI application,
# or the name of an ABCI application compiled in with the CometBFT binary
proxy_app = "{{ .BaseConfig.ProxyApp }}"

# A custom human readable name for this node
moniker = "{{ .BaseConfig.Moniker }}"

# If this node is many blocks behind the tip of the chain, FastSync
# allows them to catchup quickly by downloading blocks in parallel
# and verifying their commits
fast_sync = {{ .BaseConfig.FastSyncMode }}

# Database backend: goleveldb | cleveldb | boltdb | rocksdb | badgerdb
# * goleveldb (github.com/syndtr/goleveldb - most popular implementation)
#   - pure go
#   - stable
# * cleveldb (uses levigo wrapper)
#   - fast
#   - requires gcc
#   - use cleveldb build tag (go build -tags cleveldb)
# * boltdb (uses etcd's fork of bolt - github.com/etcd-io/bbolt)
#   - EXPERIMENTAL
#   - may be faster is some use-cases (random reads - indexer)
#   - use boltdb build tag (go build -tags boltdb)
# * rocksdb (uses github.com/tecbot/gorocksdb)
#   - EXPERIMENTAL
#   - requires gcc
#   - use rocksdb build tag (go build -tags rocksdb)
# * badgerdb (uses github.com/dgraph-io/badger)
#   - EXPERIMENTAL
#   - use badgerdb build tag (go build -tags badgerdb)
db_backend = "{{ .BaseConfig.DBBackend }}"

# Database directory
db_dir = "{{ js .BaseConfig.DBPath }}"

# Output level for logging, including package level options
log_level = "{{ .BaseConfig.LogLevel }}"

# Output format: 'plain' (colored text) or 'json'
log_format = "{{ .BaseConfig.LogFormat }}"

##### additional base config options #####

# Path to the JSON file containing the initial validator set and other meta data
genesis_file = "{{ js .BaseConfig.Genesis }}"

# Path to the JSON file containing the private key to use as a validator in the consensus protocol
priv_validator_key_file = "{{ js .BaseConfig.PrivValidatorKey }}"

# Path to the JSON file containing the last sign state of a validator
priv_validator_state_file = "{{ js .BaseConfig.PrivValidatorState }}"

# TCP or UNIX socket address for CometBFT to listen on for
# connections from an external PrivValidator process
priv_validator_laddr = "{{ .BaseConfig.PrivValidatorListenAddr }}"

# Path to the JSON file containing the private key to use for node authentication in the p2p protocol
node_key_file = "{{ js .BaseConfig.NodeKey }}"

# Mechanism to connect to the ABCI application: socket | grpc
abci = "{{ .BaseConfig.ABCI }}"

# If true, query the ABCI app on connecting to a new peer
# so the app can decide if we should keep the connection or not
filter_peers = {{ .BaseConfig.FilterPeers }}


#######################################################################
###                 Advanced Configuration Options                  ###
#######################################################################

#######################################################
###       RPC Server Configuration Options          ###
#######################################################
[rpc]

# TCP or UNIX socket address for the RPC server to listen on
laddr = "{{ .RPC.ListenAddress }}"

# A list of origins a cross-domain request can be executed from
# Default value '[]' disables cors support
# Use '["*"]' to allow any origin
cors_allowed_origins = [{{ range .RPC.CORSAllowedOrigins }}{{ printf "%q, " . }}{{end}}]

# A list of methods the client is allowed to use with cross-domain requests
cors_allowed_methods = [{{ range .RPC.CORSAllowedMethods }}{{ printf "%q, " . }}{{end}}]

# A list of non simple headers the client is allowed to use with cross-domain requests
cors_allowed_headers = [{{ range .RPC.CORSAllowedHeaders }}{{ printf "%q, " . }}{{end}}]

# TCP or UNIX socket address for the gRPC server to listen on
# NOTE: This server only supports /broadcast_tx_commit
grpc_laddr = "{{ .RPC.GRPCListenAddress }}"

# Maximum number of simultaneous connections.
# Does not include RPC (HTTP&WebSocket) connections. See max_open_connections
# If you want to accept a larger number than the default, make sure
# you increase your OS limits.
# 0 - unlimited.
# Should be < {ulimit -Sn} - {MaxNumInboundPeers} - {MaxNumOutboundPeers} - {N of wal, db and other open files}
# 1024 - 40 - 10 - 50 = 924 = ~900
grpc_max_open_connections = {{ .RPC.GRPCMaxOpenConnections }}

# Activate unsafe RPC commands like /dial_seeds and /unsafe_flush_mempool
unsafe = {{ .RPC.Unsafe }}

# Maximum number of simultaneous connections (including WebSocket).
# Does not include gRPC connections. See grpc_max_open_connections
# If you want to accept a larger number than the default, make sure
# you increase your OS limits.
# 0 - unlimited.
# Should be < {ulimit -Sn} - {MaxNumInboundPeers} - {MaxNumOutboundPeers} - {N of wal, db and other open files}
# 1024 - 40 - 10 - 50 = 924 = ~900
max_open_connections = {{ .RPC.MaxOpenConnections }}

# Maximum number of unique clientIDs that can /subscribe
# If you're using /broadcast_tx_commit, set to the estimated maximum number
# of broadcast_tx_commit calls per block.
max_subscription_clients = {{ .RPC.MaxSubscriptionClients }}

# Maximum number of unique queries a given client can /subscribe to
# If you're using GRPC (or Local RPC client) and /broadcast_tx_commit, set to
# the estimated # maximum number of broadcast_tx_commit calls per block.
max_subscriptions_per_client = {{ .RPC.MaxSubscriptionsPerClient }}

# Experimental parameter to specify the maximum number of events a node will
# buffer, per subscription, before returning an error and closing the
# subscription. Must be set to at least 100, but higher values will accommodate
# higher event throughput rates (and will use more memory).
experimental_subscription_buffer_size = {{ .RPC.SubscriptionBufferSize }}

# Experimental parameter to specify the maximum number of RPC responses that
# can be buffered per WebSocket client. If clients cannot read from the
# WebSocket endpoint fast enough, they will be disconnected, so increasing this
# parameter may reduce the chances of them being disconnected (but will cause
# the node to use more memory).
#
# Must be at least the same as "experimental_subscription_buffer_size",
# otherwise connections could be dropped unnecessarily. This value should
# ideally be somewhat higher than "experimental_subscription_buffer_size" to
# accommodate non-subscription-related RPC responses.
experimental_websocket_write_buffer_size = {{ .RPC.WebSocketWriteBufferSize }}

# If a WebSocket client cannot read fast enough, at present we may
# silently drop events instead of generating an error or disconnecting the
# client.
#
# Enabling this experimental parameter will cause the WebSocket connection to
# be closed instead if it cannot read fast enough, allowing for greater
# predictability in subscription behaviour.
experimental_close_on_slow_client = {{ .RPC.CloseOnSlowClient }}

# How long to wait for a tx to be committed during /broadcast_tx_commit.
# WARNING: Using a value larger than 10s will result in increasing the
# global HTTP write timeout, which applies to all connections and endpoints.
# See https://github.com/tendermint/tendermint/issues/3435
timeout_broadcast_tx_commit = "{{ .RPC.TimeoutBroadcastTxCommit }}"

# Maximum size of request body, in bytes
max_body_bytes = {{ .RPC.MaxBodyBytes }}

# Maximum size of request header, in bytes
max_header_bytes = {{ .RPC.MaxHeaderBytes }}

# The path to a file containing certificate that is used to create the HTTPS server.
# Might be either absolute path or path related to CometBFT's config directory.
# If the certificate is signed by a certificate authority,
# the certFile should be the concatenation of the server's certificate, any intermediates,
# and the CA's certificate.
# NOTE: both tls_cert_file and tls_key_file must be present for CometBFT to create HTTPS server.
# Otherwise, HTTP server is run.
tls_cert_file = "{{ .RPC.TLSCertFile }}"

# The path to a file containing matching private key that is used to create the HTTPS server.
# Might be either absolute path or path related to CometBFT's config directory.
# NOTE: both tls-cert-file and tls-key-file must be present for CometBFT to create HTTPS server.
# Otherwise, HTTP server is run.
tls_key_file = "{{ .RPC.TLSKeyFile }}"

# pprof listen address (https://golang.org/pkg/net/http/pprof)
pprof_laddr = "{{ .RPC.PprofListenAddress }}"

#######################################################
###           P2P Configuration Options             ###
#######################################################
[p2p]

# Address to listen for incoming connections
laddr = "{{ .P2P.ListenAddress }}"

# Address to advertise to peers for them to dial
# If empty, will use the same port as the laddr,
# and will introspect on the listener or use UPnP
# to figure out the address. ip and port are required
# example: 159.89.10.97:26656
external_address = "{{ .P2P.ExternalAddress }}"

# Comma separated list of seed nodes to connect to
seeds = "{{ .P2P.Seeds }}"

# Comma separated list of nodes to keep persistent connections to
persistent_peers = "{{ .P2P.PersistentPeers }}"

# UPNP port forwarding
upnp = {{ .P2P.UPNP }}

# Path to address book
addr_book_file = "{{ js .P2P.AddrBook }}"

# Set true for strict address routability rules
# Set false for private or local networks
addr_book_strict = {{ .P2P.AddrBookStrict }}

# Maximum number of inbound peers
max_num_inbound_peers = {{ .P2P.MaxNumInboundPeers }}

# Maximum number of outbound peers to connect to, excluding persistent peers
max_num_outbound_peers = {{ .P2P.MaxNumOutboundPeers }}

# List of node IDs, to which a connection will be (re)established ignoring any existing limits
unconditional_peer_ids = "{{ .P2P.UnconditionalPeerIDs }}"

# Maximum pause when redialing a persistent peer (if zero, exponential backoff is used)
persistent_peers_max_dial_period = "{{ .P2P.PersistentPeersMaxDialPeriod }}"

# Time to wait before flushing messages out on the connection
flush_throttle_timeout = "{{ .P2P.FlushThrottleTimeout }}"

# Maximum size of a message packet payload, in bytes
max_packet_msg_payload_size = {{ .P2P.MaxPacketMsgPayloadSize }}

# Rate at which packets can be sent, in bytes/second
send_rate = {{ .P2P.SendRate }}

# Rate at which packets can be received, in bytes/second
recv_rate = {{ .P2P.RecvRate }}

# Set true to enable the peer-exchange reactor
pex = {{ .P2P.PexReactor }}

# Seed mode, in which node constantly crawls the network and looks for
# peers. If another node asks it for addresses, it responds and disconnects.
#
# Does not work if the peer-exchange reactor is disabled.
seed_mode = {{ .P2P.SeedMode }}

# Comma separated list of peer IDs to keep private (will not be gossiped to other peers)
private_peer_ids = "{{ .P2P.PrivatePeerIDs }}"

# Toggle to disable guard against peers connecting from the same ip.
allow_duplicate_ip = {{ .P2P.AllowDuplicateIP }}

# Peer connection configuration.
handshake_timeout = "{{ .P2P.HandshakeTimeout }}"
dial_timeout = "{{ .P2P.DialTimeout }}"

#######################################################
###          Mempool Configuration Option          ###
#######################################################
[mempool]

# Mempool version to use:
#   1) "v0" - FIFO mempool.
#   2) "v1" - (default) prioritized mempool.
#   3) "v2" - content addressable transaction pool
version = "{{ .Mempool.Version }}"

# Recheck (default: true) defines whether CometBFT should recheck the
# validity for all remaining transaction in the mempool after a block.
# Since a block affects the application state, some transactions in the
# mempool may become invalid. If this does not apply to your application,
# you can disable rechecking.
recheck = {{ .Mempool.Recheck }}
broadcast = {{ .Mempool.Broadcast }}
wal_dir = "{{ js .Mempool.WalPath }}"

# Maximum number of transactions in the mempool
size = {{ .Mempool.Size }}

# Limit the total size of all txs in the mempool.
# This only accounts for raw transactions (e.g. given 1MB transactions and
# max_txs_bytes=5MB, mempool will only accept 5 transactions).
max_txs_bytes = {{ .Mempool.MaxTxsBytes }}

# Size of the cache (used to filter transactions we saw earlier) in transactions
cache_size = {{ .Mempool.CacheSize }}

# Do not remove invalid transactions from the cache (default: false)
# Set to true if it's not possible for any invalid transaction to become valid
# again in the future.
keep-invalid-txs-in-cache = {{ .Mempool.KeepInvalidTxsInCache }}

# Maximum size of a single transaction.
# NOTE: the max size of a tx transmitted over the network is {max_tx_bytes}.
max_tx_bytes = {{ .Mempool.MaxTxBytes }}

# Maximum size of a batch of transactions to send to a peer
# Including space needed by encoding (one varint per transaction).
# XXX: Unused due to https://github.com/tendermint/tendermint/issues/5796
max_batch_bytes = {{ .Mempool.MaxBatchBytes }}

# ttl-duration, if non-zero, defines the maximum amount of time a transaction
# can exist for in the mempool.
#
# Note, if ttl-num-blocks is also defined, a transaction will be removed if it
# has existed in the mempool at least ttl-num-blocks number of blocks or if it's
# insertion time into the mempool is beyond ttl-duration.
ttl-duration = "{{ .Mempool.TTLDuration }}"

# ttl-num-blocks, if non-zero, defines the maximum number of blocks a transaction
# can exist for in the mempool.
#
# Note, if ttl-duration is also defined, a transaction will be removed if it
# has existed in the mempool at least ttl-num-blocks number of blocks or if
# it's insertion time into the mempool is beyond ttl-duration.
ttl-num-blocks = {{ .Mempool.TTLNumBlocks }}

# max-gossip-delay is the maximum allotted time that the reactor expects a transaction to
# arrive before issuing a new request to a different peer
# Only applicable to the v2 / CAT mempool
# Default is 200ms
max-gossip-delay = "{{ .Mempool.MaxGossipDelay }}"

#######################################################
###         State Sync Configuration Options        ###
#######################################################
[statesync]
# State sync rapidly bootstraps a new node by discovering, fetching, and restoring a state machine
# snapshot from peers instead of fetching and replaying historical blocks. Requires some peers in
# the network to take and serve state machine snapshots. State sync is not attempted if the node
# has any local state (LastBlockHeight > 0). The node will have a truncated block history,
# starting from the height of the snapshot.
enable = {{ .StateSync.Enable }}

# RPC servers (comma-separated) for light client verification of the synced state machine and
# retrieval of state data for node bootstrapping. Also needs a trusted height and corresponding
# header hash obtained from a trusted source, and a period during which validators can be trusted.
#
# For Cosmos SDK-based chains, trust_period should usually be about 2/3 of the unbonding time (~2
# weeks) during which they can be financially punished (slashed) for misbehavior.
rpc_servers = "{{ StringsJoin .StateSync.RPCServers "," }}"
trust_height = {{ .StateSync.TrustHeight }}
trust_hash = "{{ .StateSync.TrustHash }}"
trust_period = "{{ .StateSync.TrustPeriod }}"

# Time to spend discovering snapshots before initiating a restore.
discovery_time = "{{ .StateSync.DiscoveryTime }}"

# Temporary directory for state sync snapshot chunks, defaults to the OS tempdir (typically /tmp).
# Will create a new, randomly named directory within, and remove it when done.
temp_dir = "{{ .StateSync.TempDir }}"

# The timeout duration before re-requesting a chunk, possibly from a different
# peer (default: 1 minute).
chunk_request_timeout = "{{ .StateSync.ChunkRequestTimeout }}"

# The number of concurrent chunk fetchers to run (default: 1).
chunk_fetchers = "{{ .StateSync.ChunkFetchers }}"

#######################################################
###       Fast Sync Configuration Connections       ###
#######################################################
[fastsync]

# Fast Sync version to use:
#   1) "v0" (default) - the legacy fast sync implementation
#   "v1" and "v2" are disabled. They have been deprecated and will
#   be completely removed in one of the upcoming releases
version = "{{ .FastSync.Version }}"

#######################################################
###         Consensus Configuration Options         ###
#######################################################
[consensus]

# If set to "true", only internal messages will be
# written to the WAL. External messages like votes, proposal,
# block parts, will not be written.
only_internal_wal = "{{ .Consensus.OnlyInternalWal }}"

wal_file = "{{ js .Consensus.WalPath }}"

# How long we wait for a proposal block before prevoting nil
timeout_propose = "{{ .Consensus.TimeoutPropose }}"
# How much timeout_propose increases with each round
timeout_propose_delta = "{{ .Consensus.TimeoutProposeDelta }}"
# How long we wait after receiving +2/3 prevotes for “anything” (ie. not a single block or nil)
timeout_prevote = "{{ .Consensus.TimeoutPrevote }}"
# How much the timeout_prevote increases with each round
timeout_prevote_delta = "{{ .Consensus.TimeoutPrevoteDelta }}"
# How long we wait after receiving +2/3 precommits for “anything” (ie. not a single block or nil)
timeout_precommit = "{{ .Consensus.TimeoutPrecommit }}"
# How much the timeout_precommit increases with each round
timeout_precommit_delta = "{{ .Consensus.TimeoutPrecommitDelta }}"
# How long we wait after committing a block, before starting on the new
# height (this gives us a chance to receive some more precommits, even
# though we already have +2/3).
timeout_commit = "{{ .Consensus.TimeoutCommit }}"

# How many blocks to look back to check existence of the node's consensus votes before joining consensus
# When non-zero, the node will panic upon restart
# if the same consensus key was used to sign {double_sign_check_height} last blocks.
# So, validators should stop the state machine, wait for some blocks, and then restart the state machine to avoid panic.
double_sign_check_height = {{ .Consensus.DoubleSignCheckHeight }}

# Make progress as soon as we have all the precommits (as if TimeoutCommit = 0)
skip_timeout_commit = {{ .Consensus.SkipTimeoutCommit }}

# EmptyBlocks mode and possible interval between empty blocks
create_empty_blocks = {{ .Consensus.CreateEmptyBlocks }}
create_empty_blocks_interval = "{{ .Consensus.CreateEmptyBlocksInterval }}"

# Reactor sleep duration parameters
peer_gossip_sleep_duration = "{{ .Consensus.PeerGossipSleepDuration }}"
peer_query_maj23_sleep_duration = "{{ .Consensus.PeerQueryMaj23SleepDuration }}"

#######################################################
###         Storage Configuration Options           ###
#######################################################
[storage]

# Set to true to discard ABCI responses from the state store, which can save a
# considerable amount of disk space. Set to false to ensure ABCI responses are
# persisted. ABCI responses are required for /block_results RPC queries, and to
# reindex events in the command-line tool.
discard_abci_responses = {{ .Storage.DiscardABCIResponses}}

#######################################################
###   Transaction Indexer Configuration Options     ###
#######################################################
[tx_index]

# What indexer to use for transactions
#
# The application will set which txs to index. In some cases a node operator will be able
# to decide which txs to index based on configuration set in the application.
#
# Options:
#   1) "null"
#   2) "kv" (default) - the simplest possible indexer, backed by key-value storage (defaults to levelDB; see DBBackend).
# 		- When "kv" is chosen "tx.height" and "tx.hash" will always be indexed.
#   3) "psql" - the indexer services backed by PostgreSQL.
# When "kv" or "psql" is chosen "tx.height" and "tx.hash" will always be indexed.
indexer = "{{ .TxIndex.Indexer }}"

# The PostgreSQL connection configuration, the connection format:
#   postgresql://<user>:<password>@<host>:<port>/<db>?<opts>
psql-conn = "{{ .TxIndex.PsqlConn }}"

#######################################################
###       Instrumentation Configuration Options     ###
#######################################################
[instrumentation]

# When true, Prometheus metrics are served under /metrics on
# PrometheusListenAddr.
# Check out the documentation for the list of available metrics.
prometheus = {{ .Instrumentation.Prometheus }}

# Address to listen for Prometheus collector(s) connections
prometheus_listen_addr = "{{ .Instrumentation.PrometheusListenAddr }}"

# Maximum number of simultaneous connections.
# If you want to accept a larger number than the default, make sure
# you increase your OS limits.
# 0 - unlimited.
max_open_connections = {{ .Instrumentation.MaxOpenConnections }}

# Instrumentation namespace
namespace = "{{ .Instrumentation.Namespace }}"

# TracePushConfig is the relative path of the push config.
# This second config contains credentials for where and how often to
# push trace data to. For example, if the config is next to this config,
# it would be "push_config.json".
trace_push_config = "{{ .Instrumentation.TracePushConfig }}"
<<<<<<< HEAD

# The tracer pull address specifies which address will be used for pull based
# event collection. If empty, the pull based server will not be started.
trace_pull_address = "{{ .Instrumentation.TracePullAddress }}"

=======

# The tracer pull address specifies which address will be used for pull based
# event collection. If empty, the pull based server will not be started.
trace_pull_address = "{{ .Instrumentation.TracePullAddress }}"

>>>>>>> d27374c7
# The tracer to use for collecting trace data.
trace_type = "{{ .Instrumentation.TraceType }}"

# The size of the batches that are sent to the database.
trace_push_batch_size = {{ .Instrumentation.TraceBufferSize }}

# The list of tables that are updated when tracing. All available tables and
# their schema can be found in the pkg/trace/schema package. It is represented as a
# comma separate string. For example: "consensus_round_state,mempool_tx".
tracing_tables = "{{ .Instrumentation.TracingTables }}"

# The URL of the pyroscope instance to use for continuous profiling.
# If empty, continuous profiling is disabled.
pyroscope_url = "{{ .Instrumentation.PyroscopeURL }}"

# When true, tracing data is added to the continuous profiling
# performed by pyroscope.
pyroscope_trace = {{ .Instrumentation.PyroscopeTrace }}

# pyroscope_profile_types is a list of profile types to be traced with
# pyroscope. Available profile types are: cpu, alloc_objects, alloc_space,
# inuse_objects, inuse_space, goroutines, mutex_count, mutex_duration,
# block_count, block_duration. It is represented as a comma separate
# string. For example: "goroutines,alloc_objects".
pyroscope_profile_types = "{{ .Instrumentation.PyroscopeProfileTypes }}"

`

/****** these are for test settings ***********/

func ResetTestRoot(testName string) *Config {
	return ResetTestRootWithChainID(testName, "")
}

func ResetTestRootWithChainID(testName string, chainID string) *Config {
	// create a unique, concurrency-safe test directory under os.TempDir()
	rootDir, err := os.MkdirTemp("", fmt.Sprintf("%s-%s_", chainID, testName))
	if err != nil {
		panic(err)
	}
	// ensure config and data subdirs are created
	if err := cmtos.EnsureDir(filepath.Join(rootDir, defaultConfigDir), DefaultDirPerm); err != nil {
		panic(err)
	}
	if err := cmtos.EnsureDir(filepath.Join(rootDir, defaultDataDir), DefaultDirPerm); err != nil {
		panic(err)
	}

	baseConfig := DefaultBaseConfig()
	configFilePath := filepath.Join(rootDir, defaultConfigFilePath)
	genesisFilePath := filepath.Join(rootDir, baseConfig.Genesis)
	privKeyFilePath := filepath.Join(rootDir, baseConfig.PrivValidatorKey)
	privStateFilePath := filepath.Join(rootDir, baseConfig.PrivValidatorState)

	// Write default config file if missing.
	if !cmtos.FileExists(configFilePath) {
		writeDefaultConfigFile(configFilePath)
	}
	if !cmtos.FileExists(genesisFilePath) {
		if chainID == "" {
			chainID = "cometbft_test"
		}
		testGenesis := fmt.Sprintf(testGenesisFmt, chainID)
		cmtos.MustWriteFile(genesisFilePath, []byte(testGenesis), 0o644)
	}
	// we always overwrite the priv val
	cmtos.MustWriteFile(privKeyFilePath, []byte(testPrivValidatorKey), 0o644)
	cmtos.MustWriteFile(privStateFilePath, []byte(testPrivValidatorState), 0o644)

	config := TestConfig().SetRoot(rootDir)
	return config
}

var testGenesisFmt = `{
  "genesis_time": "2018-10-10T08:20:13.695936996Z",
  "chain_id": "%s",
  "initial_height": "1",
	"consensus_params": {
		"block": {
			"max_bytes": "22020096",
			"max_gas": "-1",
			"time_iota_ms": "10"
		},
		"evidence": {
			"max_age_num_blocks": "100000",
			"max_age_duration": "172800000000000",
			"max_bytes": "1048576"
		},
		"validator": {
			"pub_key_types": [
				"ed25519"
			]
		},
		"version": {}
	},
  "validators": [
    {
      "pub_key": {
        "type": "tendermint/PubKeyEd25519",
        "value":"AT/+aaL1eB0477Mud9JMm8Sh8BIvOYlPGC9KkIUmFaE="
      },
      "power": "10",
      "name": ""
    }
  ],
  "app_hash": ""
}`

var testPrivValidatorKey = `{
  "address": "A3258DCBF45DCA0DF052981870F2D1441A36D145",
  "pub_key": {
    "type": "tendermint/PubKeyEd25519",
    "value": "AT/+aaL1eB0477Mud9JMm8Sh8BIvOYlPGC9KkIUmFaE="
  },
  "priv_key": {
    "type": "tendermint/PrivKeyEd25519",
    "value": "EVkqJO/jIXp3rkASXfh9YnyToYXRXhBr6g9cQVxPFnQBP/5povV4HTjvsy530kybxKHwEi85iU8YL0qQhSYVoQ=="
  }
}`

var testPrivValidatorState = `{
  "height": "0",
  "round": 0,
  "step": 0
}`<|MERGE_RESOLUTION|>--- conflicted
+++ resolved
@@ -557,19 +557,11 @@
 # push trace data to. For example, if the config is next to this config,
 # it would be "push_config.json".
 trace_push_config = "{{ .Instrumentation.TracePushConfig }}"
-<<<<<<< HEAD
 
 # The tracer pull address specifies which address will be used for pull based
 # event collection. If empty, the pull based server will not be started.
 trace_pull_address = "{{ .Instrumentation.TracePullAddress }}"
 
-=======
-
-# The tracer pull address specifies which address will be used for pull based
-# event collection. If empty, the pull based server will not be started.
-trace_pull_address = "{{ .Instrumentation.TracePullAddress }}"
-
->>>>>>> d27374c7
 # The tracer to use for collecting trace data.
 trace_type = "{{ .Instrumentation.TraceType }}"
 
