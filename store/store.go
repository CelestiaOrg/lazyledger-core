--- conflicted
+++ resolved
@@ -361,11 +361,7 @@
 	blockMeta := types.NewBlockMeta(block, blockParts)
 	pbm, err := blockMeta.ToProto()
 	if err != nil {
-<<<<<<< HEAD
-		return fmt.Errorf("failure to save block: %w", err)
-=======
 		panic(fmt.Errorf("failed to marshal block meta while saving: %w", err))
->>>>>>> 6a4b0a7f
 	}
 	if pbm == nil {
 		return errors.New("nil blockmeta")
