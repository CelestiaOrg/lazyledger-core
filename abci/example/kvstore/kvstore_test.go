package kvstore

import (
	"context"
	"fmt"
	"sort"
	"testing"

	"github.com/stretchr/testify/require"

<<<<<<< HEAD
	"github.com/tendermint/tendermint/libs/log"
	"github.com/tendermint/tendermint/libs/service"

	abcicli "github.com/tendermint/tendermint/abci/client"
	abciserver "github.com/tendermint/tendermint/abci/server"
	"github.com/tendermint/tendermint/abci/types"
=======
	"github.com/cometbft/cometbft/libs/log"
	"github.com/cometbft/cometbft/libs/service"

	abcicli "github.com/cometbft/cometbft/abci/client"
	"github.com/cometbft/cometbft/abci/example/code"
	abciserver "github.com/cometbft/cometbft/abci/server"
	"github.com/cometbft/cometbft/abci/types"
	cmtproto "github.com/cometbft/cometbft/proto/tendermint/types"
>>>>>>> c67d2f78
)

const (
	testKey   = "abc"
	testValue = "def"
)

func TestKVStoreKV(t *testing.T) {
	ctx, cancel := context.WithCancel(context.Background())
	defer cancel()

	kvstore := NewInMemoryApplication()
	tx := []byte(testKey + ":" + testValue)
	testKVStore(ctx, t, kvstore, tx, testKey, testValue)
	tx = []byte(testKey + "=" + testValue)
	testKVStore(ctx, t, kvstore, tx, testKey, testValue)
}

func testKVStore(ctx context.Context, t *testing.T, app types.Application, tx []byte, key, value string) {
	checkTxResp, err := app.CheckTx(ctx, &types.RequestCheckTx{Tx: tx})
	require.NoError(t, err)
	require.Equal(t, uint32(0), checkTxResp.Code)

	ppResp, err := app.PrepareProposal(ctx, &types.RequestPrepareProposal{Txs: [][]byte{tx}})
	require.NoError(t, err)
	require.Len(t, ppResp.Txs, 1)
	req := &types.RequestFinalizeBlock{Height: 1, Txs: ppResp.Txs}
	ar, err := app.FinalizeBlock(ctx, req)
	require.NoError(t, err)
	require.Equal(t, 1, len(ar.TxResults))
	require.False(t, ar.TxResults[0].IsErr())
	// commit
	_, err = app.Commit(ctx, &types.RequestCommit{})
	require.NoError(t, err)

	info, err := app.Info(ctx, &types.RequestInfo{})
	require.NoError(t, err)
	require.NotZero(t, info.LastBlockHeight)

	// make sure query is fine
	resQuery, err := app.Query(ctx, &types.RequestQuery{
		Path: "/store",
		Data: []byte(key),
	})
	require.NoError(t, err)
	require.Equal(t, CodeTypeOK, resQuery.Code)
	require.Equal(t, key, string(resQuery.Key))
	require.Equal(t, value, string(resQuery.Value))
	require.EqualValues(t, info.LastBlockHeight, resQuery.Height)

	// make sure proof is fine
	resQuery, err = app.Query(ctx, &types.RequestQuery{
		Path:  "/store",
		Data:  []byte(key),
		Prove: true,
	})
	require.NoError(t, err)
	require.EqualValues(t, CodeTypeOK, resQuery.Code)
	require.Equal(t, key, string(resQuery.Key))
	require.Equal(t, value, string(resQuery.Value))
	require.EqualValues(t, info.LastBlockHeight, resQuery.Height)
}

func TestPersistentKVStoreEmptyTX(t *testing.T) {
	ctx, cancel := context.WithCancel(context.Background())
	defer cancel()

	kvstore := NewPersistentApplication(t.TempDir())
	tx := []byte("")
	reqCheck := types.RequestCheckTx{Tx: tx}
	resCheck, err := kvstore.CheckTx(ctx, &reqCheck)
	require.NoError(t, err)
	require.Equal(t, resCheck.Code, CodeTypeInvalidTxFormat)

	txs := make([][]byte, 0, 4)
	txs = append(txs, []byte("key=value"), []byte("key:val"), []byte(""), []byte("kee=value"))
	reqPrepare := types.RequestPrepareProposal{Txs: txs, MaxTxBytes: 10 * 1024}
	resPrepare, err := kvstore.PrepareProposal(ctx, &reqPrepare)
	require.NoError(t, err)
	require.Equal(t, len(reqPrepare.Txs)-1, len(resPrepare.Txs), "Empty transaction not properly removed")
}

func TestPersistentKVStoreKV(t *testing.T) {
	ctx, cancel := context.WithCancel(context.Background())
	defer cancel()

	kvstore := NewPersistentApplication(t.TempDir())
	key := testKey
	value := testValue
	testKVStore(ctx, t, kvstore, NewTx(key, value), key, value)
}

func TestPersistentKVStoreInfo(t *testing.T) {
	ctx, cancel := context.WithCancel(context.Background())
	defer cancel()

	kvstore := NewPersistentApplication(t.TempDir())
	require.NoError(t, InitKVStore(ctx, kvstore))
	height := int64(0)

	resInfo, err := kvstore.Info(ctx, &types.RequestInfo{})
	require.NoError(t, err)
	if resInfo.LastBlockHeight != height {
		t.Fatalf("expected height of %d, got %d", height, resInfo.LastBlockHeight)
	}

	// make and apply block
	height = int64(1)
	hash := []byte("foo")
<<<<<<< HEAD
	if _, err := kvstore.FinalizeBlock(ctx, &types.RequestFinalizeBlock{Hash: hash, Height: height}); err != nil {
		t.Fatal(err)
=======
	header := cmtproto.Header{
		Height: height,
>>>>>>> c67d2f78
	}

	_, err = kvstore.Commit(ctx, &types.RequestCommit{})
	require.NoError(t, err)

	resInfo, err = kvstore.Info(ctx, &types.RequestInfo{})
	require.NoError(t, err)
	require.Equal(t, height, resInfo.LastBlockHeight)

}

// add a validator, remove a validator, update a validator
func TestValUpdates(t *testing.T) {
	ctx, cancel := context.WithCancel(context.Background())
	defer cancel()

	kvstore := NewInMemoryApplication()

	// init with some validators
	total := 10
	nInit := 5
	vals := RandVals(total)
	// initialize with the first nInit
	_, err := kvstore.InitChain(ctx, &types.RequestInitChain{
		Validators: vals[:nInit],
	})
	require.NoError(t, err)

	vals1, vals2 := vals[:nInit], kvstore.getValidators()
	valsEqual(t, vals1, vals2)

	var v1, v2, v3 types.ValidatorUpdate

	// add some validators
	v1, v2 = vals[nInit], vals[nInit+1]
	diff := []types.ValidatorUpdate{v1, v2}
	tx1 := MakeValSetChangeTx(v1.PubKey, v1.Power)
	tx2 := MakeValSetChangeTx(v2.PubKey, v2.Power)

	makeApplyBlock(ctx, t, kvstore, 1, diff, tx1, tx2)

	vals1, vals2 = vals[:nInit+2], kvstore.getValidators()
	valsEqual(t, vals1, vals2)

	// remove some validators
	v1, v2, v3 = vals[nInit-2], vals[nInit-1], vals[nInit]
	v1.Power = 0
	v2.Power = 0
	v3.Power = 0
	diff = []types.ValidatorUpdate{v1, v2, v3}
	tx1 = MakeValSetChangeTx(v1.PubKey, v1.Power)
	tx2 = MakeValSetChangeTx(v2.PubKey, v2.Power)
	tx3 := MakeValSetChangeTx(v3.PubKey, v3.Power)

	makeApplyBlock(ctx, t, kvstore, 2, diff, tx1, tx2, tx3)

	vals1 = append(vals[:nInit-2], vals[nInit+1]) //nolint: gocritic
	vals2 = kvstore.getValidators()
	valsEqual(t, vals1, vals2)

	// update some validators
	v1 = vals[0]
	if v1.Power == 5 {
		v1.Power = 6
	} else {
		v1.Power = 5
	}
	diff = []types.ValidatorUpdate{v1}
	tx1 = MakeValSetChangeTx(v1.PubKey, v1.Power)

	makeApplyBlock(ctx, t, kvstore, 3, diff, tx1)

	vals1 = append([]types.ValidatorUpdate{v1}, vals1[1:]...)
	vals2 = kvstore.getValidators()
	valsEqual(t, vals1, vals2)

}

func TestCheckTx(t *testing.T) {
	ctx, cancel := context.WithCancel(context.Background())
	defer cancel()
	kvstore := NewInMemoryApplication()

	val := RandVal(1)

	testCases := []struct {
		expCode uint32
		tx      []byte
	}{
		{CodeTypeOK, NewTx("hello", "world")},
		{CodeTypeInvalidTxFormat, []byte("hello")},
		{CodeTypeOK, []byte("space:jam")},
		{CodeTypeInvalidTxFormat, []byte("=hello")},
		{CodeTypeInvalidTxFormat, []byte("hello=")},
		{CodeTypeOK, []byte("a=b")},
		{CodeTypeInvalidTxFormat, []byte("val=hello")},
		{CodeTypeInvalidTxFormat, []byte("val=hi!5")},
		{CodeTypeOK, MakeValSetChangeTx(val.PubKey, 10)},
	}

	for idx, tc := range testCases {
		resp, err := kvstore.CheckTx(ctx, &types.RequestCheckTx{Tx: tc.tx})
		require.NoError(t, err, idx)
		fmt.Println(string(tc.tx))
		require.Equal(t, tc.expCode, resp.Code, idx)
	}
}

func TestClientServer(t *testing.T) {
	ctx, cancel := context.WithCancel(context.Background())
	defer cancel()
	// set up socket app
	kvstore := NewInMemoryApplication()
	client, _, err := makeClientServer(t, kvstore, "kvstore-socket", "socket")
	require.NoError(t, err)
	runClientTests(ctx, t, client)

	// set up grpc app
	kvstore = NewInMemoryApplication()
	gclient, _, err := makeClientServer(t, kvstore, t.TempDir(), "grpc")
	require.NoError(t, err)
	runClientTests(ctx, t, gclient)
}

func makeApplyBlock(
	ctx context.Context,
	t *testing.T,
	kvstore types.Application,
	heightInt int,
	diff []types.ValidatorUpdate,
	txs ...[]byte) {
	// make and apply block
	height := int64(heightInt)
	hash := []byte("foo")
<<<<<<< HEAD
	resFinalizeBlock, err := kvstore.FinalizeBlock(ctx, &types.RequestFinalizeBlock{
		Hash:   hash,
=======
	header := cmtproto.Header{
>>>>>>> c67d2f78
		Height: height,
		Txs:    txs,
	})
	require.NoError(t, err)

	_, err = kvstore.Commit(ctx, &types.RequestCommit{})
	require.NoError(t, err)

	valsEqual(t, diff, resFinalizeBlock.ValidatorUpdates)

}

// order doesn't matter
func valsEqual(t *testing.T, vals1, vals2 []types.ValidatorUpdate) {
	t.Helper()
	if len(vals1) != len(vals2) {
		t.Fatalf("vals dont match in len. got %d, expected %d", len(vals2), len(vals1))
	}
	sort.Sort(types.ValidatorUpdates(vals1))
	sort.Sort(types.ValidatorUpdates(vals2))
	for i, v1 := range vals1 {
		v2 := vals2[i]
		if !v1.PubKey.Equal(v2.PubKey) ||
			v1.Power != v2.Power {
			t.Fatalf("vals dont match at index %d. got %X/%d , expected %X/%d", i, v2.PubKey, v2.Power, v1.PubKey, v1.Power)
		}
	}
}

func makeClientServer(t *testing.T, app types.Application, name, transport string) (abcicli.Client, service.Service, error) {
	// Start the listener
	addr := fmt.Sprintf("unix://%s.sock", name)
	logger := log.TestingLogger()

	server, err := abciserver.NewServer(addr, transport, app)
	require.NoError(t, err)
	server.SetLogger(logger.With("module", "abci-server"))
	if err := server.Start(); err != nil {
		return nil, nil, err
	}

	t.Cleanup(func() {
		if err := server.Stop(); err != nil {
			t.Error(err)
		}
	})

	// Connect to the client
	client, err := abcicli.NewClient(addr, transport, false)
	require.NoError(t, err)
	client.SetLogger(logger.With("module", "abci-client"))
	if err := client.Start(); err != nil {
		return nil, nil, err
	}

	t.Cleanup(func() {
		if err := client.Stop(); err != nil {
			t.Error(err)
		}
	})

	return client, server, nil
}

func runClientTests(ctx context.Context, t *testing.T, client abcicli.Client) {
	// run some tests....
	tx := []byte(testKey + ":" + testValue)
	testKVStore(ctx, t, client, tx, testKey, testValue)
	tx = []byte(testKey + "=" + testValue)
	testKVStore(ctx, t, client, tx, testKey, testValue)
}

func TestTxGeneration(t *testing.T) {
	require.Len(t, NewRandomTx(20), 20)
	require.Len(t, NewRandomTxs(10), 10)
}<|MERGE_RESOLUTION|>--- conflicted
+++ resolved
@@ -8,23 +8,12 @@
 
 	"github.com/stretchr/testify/require"
 
-<<<<<<< HEAD
-	"github.com/tendermint/tendermint/libs/log"
-	"github.com/tendermint/tendermint/libs/service"
-
-	abcicli "github.com/tendermint/tendermint/abci/client"
-	abciserver "github.com/tendermint/tendermint/abci/server"
-	"github.com/tendermint/tendermint/abci/types"
-=======
 	"github.com/cometbft/cometbft/libs/log"
 	"github.com/cometbft/cometbft/libs/service"
 
 	abcicli "github.com/cometbft/cometbft/abci/client"
-	"github.com/cometbft/cometbft/abci/example/code"
 	abciserver "github.com/cometbft/cometbft/abci/server"
 	"github.com/cometbft/cometbft/abci/types"
-	cmtproto "github.com/cometbft/cometbft/proto/tendermint/types"
->>>>>>> c67d2f78
 )
 
 const (
@@ -134,13 +123,8 @@
 	// make and apply block
 	height = int64(1)
 	hash := []byte("foo")
-<<<<<<< HEAD
 	if _, err := kvstore.FinalizeBlock(ctx, &types.RequestFinalizeBlock{Hash: hash, Height: height}); err != nil {
 		t.Fatal(err)
-=======
-	header := cmtproto.Header{
-		Height: height,
->>>>>>> c67d2f78
 	}
 
 	_, err = kvstore.Commit(ctx, &types.RequestCommit{})
@@ -275,12 +259,8 @@
 	// make and apply block
 	height := int64(heightInt)
 	hash := []byte("foo")
-<<<<<<< HEAD
 	resFinalizeBlock, err := kvstore.FinalizeBlock(ctx, &types.RequestFinalizeBlock{
 		Hash:   hash,
-=======
-	header := cmtproto.Header{
->>>>>>> c67d2f78
 		Height: height,
 		Txs:    txs,
 	})
